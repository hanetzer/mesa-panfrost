--- conflicted
+++ resolved
@@ -71,11 +71,7 @@
              [with_gallium_softpipe and with_gallium_drisw_kms, 'kms_swrast_dri.so'],
              [with_gallium_v3d, 'v3d_dri.so'],
              [with_gallium_vc4, 'vc4_dri.so'],
-<<<<<<< HEAD
-=======
-             [with_gallium_vc5, 'vc5_dri.so'],
              [with_gallium_panfrost, 'panfrost_dri.so'],
->>>>>>> 17b910bf
              [with_gallium_etnaviv, 'etnaviv_dri.so'],
              [with_gallium_imx, 'imx-drm_dri.so'],
              [with_gallium_tegra, 'tegra_dri.so'],
