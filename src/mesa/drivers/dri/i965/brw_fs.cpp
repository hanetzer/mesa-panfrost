--- conflicted
+++ resolved
@@ -4967,11 +4967,6 @@
 {
    assert(stage == MESA_SHADER_VERTEX);
 
-<<<<<<< HEAD
-   if (prog_data->map_entries == NULL)
-      assign_common_binding_table_offsets(0);
-=======
->>>>>>> bf7b6fd3
    setup_vs_payload();
 
    if (shader_time_index >= 0)
@@ -5010,14 +5005,6 @@
 
    assert(stage == MESA_SHADER_FRAGMENT);
 
-<<<<<<< HEAD
-   sanity_param_count = prog->Parameters->NumParameters;
-
-   if (prog_data->map_entries == NULL)
-      assign_fs_binding_table_offsets();
-
-=======
->>>>>>> bf7b6fd3
    if (devinfo->gen >= 6)
       setup_payload_gen6();
    else
