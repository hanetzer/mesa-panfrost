--- conflicted
+++ resolved
@@ -327,21 +327,12 @@
          if (ctx->NewState)
             _mesa_update_state( ctx );
 
-<<<<<<< HEAD
-         /* if using a real VBO, unmap it before drawing */
-         if (exec->vtx.bufferobj->Name) {
-            ctx->Driver.UnmapBuffer(ctx, target, exec->vtx.bufferobj);
-            exec->vtx.buffer_map = NULL;
-         }
-=======
-
          if (exec->vtx.bufferobj->Name) {
             vbo_exec_vtx_unmap( exec );
          }
 
          if (0) _mesa_printf("%s %d %d\n", __FUNCTION__, exec->vtx.prim_count,
                       exec->vtx.vert_count);
->>>>>>> 2785af80
 
 	 vbo_context(ctx)->draw_prims( ctx, 
 				       exec->vtx.inputs, 
@@ -351,20 +342,11 @@
 				       0,
 				       exec->vtx.vert_count - 1);
 
-<<<<<<< HEAD
-	 /* If using a real VBO, get new storage */
-         if (exec->vtx.bufferobj->Name) {
-            ctx->Driver.BufferData(ctx, target, size, NULL, usage, exec->vtx.bufferobj);
-            exec->vtx.buffer_map = 
-               ctx->Driver.MapBuffer(ctx, target, access, exec->vtx.bufferobj);
-         }
-=======
 	 /* If using a real VBO, get new storage -- unless asked not to.
           */
          if (exec->vtx.bufferobj->Name && !unmap) {
             vbo_exec_vtx_map( exec );
           }
->>>>>>> 2785af80
       }
    }
 
