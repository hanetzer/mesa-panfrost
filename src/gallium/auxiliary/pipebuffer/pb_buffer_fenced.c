/**************************************************************************
 *
<<<<<<< HEAD
 * Copyright 2007-2009 VMware, Inc.
=======
 * Copyright 2007-2010 VMware, Inc.
>>>>>>> 64871747
 * All Rights Reserved.
 *
 * Permission is hereby granted, free of charge, to any person obtaining a
 * copy of this software and associated documentation files (the
 * "Software"), to deal in the Software without restriction, including
 * without limitation the rights to use, copy, modify, merge, publish,
 * distribute, sub license, and/or sell copies of the Software, and to
 * permit persons to whom the Software is furnished to do so, subject to
 * the following conditions:
 *
 * The above copyright notice and this permission notice (including the
 * next paragraph) shall be included in all copies or substantial portions
 * of the Software.
 *
 * THE SOFTWARE IS PROVIDED "AS IS", WITHOUT WARRANTY OF ANY KIND, EXPRESS
 * OR IMPLIED, INCLUDING BUT NOT LIMITED TO THE WARRANTIES OF
 * MERCHANTABILITY, FITNESS FOR A PARTICULAR PURPOSE AND NON-INFRINGEMENT.
 * IN NO EVENT SHALL VMWARE AND/OR ITS SUPPLIERS BE LIABLE FOR
 * ANY CLAIM, DAMAGES OR OTHER LIABILITY, WHETHER IN AN ACTION OF CONTRACT,
 * TORT OR OTHERWISE, ARISING FROM, OUT OF OR IN CONNECTION WITH THE
 * SOFTWARE OR THE USE OR OTHER DEALINGS IN THE SOFTWARE.
 *
 **************************************************************************/

/**
 * \file
 * Implementation of fenced buffers.
 *
 * \author Jose Fonseca <jfonseca-at-vmware-dot-com>
 * \author Thomas Hellström <thellstrom-at-vmware-dot-com>
 */


#include "pipe/p_config.h"

#if defined(PIPE_OS_LINUX) || defined(PIPE_OS_BSD) || defined(PIPE_OS_SOLARIS)
#include <unistd.h>
#include <sched.h>
#endif

#include "pipe/p_compiler.h"
#include "pipe/p_defines.h"
#include "util/u_debug.h"
#include "pipe/p_thread.h"
#include "util/u_memory.h"
#include "util/u_double_list.h"

#include "pb_buffer.h"
#include "pb_buffer_fenced.h"
#include "pb_bufmgr.h"



/**
 * Convenience macro (type safe).
 */
#define SUPER(__derived) (&(__derived)->base)


struct fenced_manager
{
   struct pb_manager base;
   struct pb_manager *provider;
   struct pb_fence_ops *ops;

   /**
    * Maximum buffer size that can be safely allocated.
    */
   pb_size max_buffer_size;

   /**
    * Maximum cpu memory we can allocate before we start waiting for the
    * GPU to idle.
    */
   pb_size max_cpu_total_size;

   /**
    * Following members are mutable and protected by this mutex.
    */
   pipe_mutex mutex;

   /**
    * Fenced buffer list.
    *
    * All fenced buffers are placed in this listed, ordered from the oldest
    * fence to the newest fence.
    */
   struct list_head fenced;
   pb_size num_fenced;

   struct list_head unfenced;
   pb_size num_unfenced;

   /**
    * How much temporary CPU memory is being used to hold unvalidated buffers.
    */
   pb_size cpu_total_size;
};


/**
 * Fenced buffer.
 *
 * Wrapper around a pipe buffer which adds fencing and reference counting.
 */
struct fenced_buffer
{
   /*
    * Immutable members.
    */

   struct pb_buffer base;
   struct fenced_manager *mgr;

   /*
    * Following members are mutable and protected by fenced_manager::mutex.
    */

   struct list_head head;

   /**
    * Buffer with storage.
    */
   struct pb_buffer *buffer;
   pb_size size;
   struct pb_desc desc;

   /**
    * Temporary CPU storage data. Used when there isn't enough GPU memory to
    * store the buffer.
    */
   void *data;

   /**
    * A bitmask of PIPE_BUFFER_USAGE_CPU/GPU_READ/WRITE describing the current
    * buffer usage.
    */
   unsigned flags;

   unsigned mapcount;

   struct pb_validate *vl;
   unsigned validation_flags;

   struct pipe_fence_handle *fence;
};


static INLINE struct fenced_manager *
fenced_manager(struct pb_manager *mgr)
{
   assert(mgr);
   return (struct fenced_manager *)mgr;
}


static INLINE struct fenced_buffer *
fenced_buffer(struct pb_buffer *buf)
{
   assert(buf);
   return (struct fenced_buffer *)buf;
}


static void
fenced_buffer_destroy_cpu_storage_locked(struct fenced_buffer *fenced_buf);

static enum pipe_error
fenced_buffer_create_cpu_storage_locked(struct fenced_manager *fenced_mgr,
                                        struct fenced_buffer *fenced_buf);

static void
fenced_buffer_destroy_gpu_storage_locked(struct fenced_buffer *fenced_buf);

static enum pipe_error
fenced_buffer_create_gpu_storage_locked(struct fenced_manager *fenced_mgr,
                                        struct fenced_buffer *fenced_buf,
                                        boolean wait);

static enum pipe_error
fenced_buffer_copy_storage_to_gpu_locked(struct fenced_buffer *fenced_buf);

static enum pipe_error
fenced_buffer_copy_storage_to_cpu_locked(struct fenced_buffer *fenced_buf);


/**
 * Dump the fenced buffer list.
 *
 * Useful to understand failures to allocate buffers.
 */
static void
fenced_manager_dump_locked(struct fenced_manager *fenced_mgr)
{
#ifdef DEBUG
   struct pb_fence_ops *ops = fenced_mgr->ops;
   struct list_head *curr, *next;
   struct fenced_buffer *fenced_buf;

   debug_printf("%10s %7s %8s %7s %10s %s\n",
                "buffer", "size", "refcount", "storage", "fence", "signalled");

   curr = fenced_mgr->unfenced.next;
   next = curr->next;
   while(curr != &fenced_mgr->unfenced) {
      fenced_buf = LIST_ENTRY(struct fenced_buffer, curr, head);
      assert(!fenced_buf->fence);
      debug_printf("%10p %7u %8u %7s\n",
                   (void *) fenced_buf,
                   fenced_buf->base.base.size,
                   p_atomic_read(&fenced_buf->base.base.reference.count),
                   fenced_buf->buffer ? "gpu" : (fenced_buf->data ? "cpu" : "none"));
      curr = next;
      next = curr->next;
   }

   curr = fenced_mgr->fenced.next;
   next = curr->next;
   while(curr != &fenced_mgr->fenced) {
      int signaled;
      fenced_buf = LIST_ENTRY(struct fenced_buffer, curr, head);
      assert(fenced_buf->buffer);
      signaled = ops->fence_signalled(ops, fenced_buf->fence, 0);
      debug_printf("%10p %7u %8u %7s %10p %s\n",
                   (void *) fenced_buf,
                   fenced_buf->base.base.size,
                   p_atomic_read(&fenced_buf->base.base.reference.count),
                   "gpu",
                   (void *) fenced_buf->fence,
                   signaled == 0 ? "y" : "n");
      curr = next;
      next = curr->next;
   }
#else
   (void)fenced_mgr;
#endif
}


static INLINE void
fenced_buffer_destroy_locked(struct fenced_manager *fenced_mgr,
                             struct fenced_buffer *fenced_buf)
{
   assert(!pipe_is_referenced(&fenced_buf->base.base.reference));

   assert(!fenced_buf->fence);
   assert(fenced_buf->head.prev);
   assert(fenced_buf->head.next);
   LIST_DEL(&fenced_buf->head);
   assert(fenced_mgr->num_unfenced);
   --fenced_mgr->num_unfenced;

   fenced_buffer_destroy_gpu_storage_locked(fenced_buf);
   fenced_buffer_destroy_cpu_storage_locked(fenced_buf);

   FREE(fenced_buf);
}


/**
 * Add the buffer to the fenced list.
 *
 * Reference count should be incremented before calling this function.
 */
static INLINE void
fenced_buffer_add_locked(struct fenced_manager *fenced_mgr,
                         struct fenced_buffer *fenced_buf)
{
   assert(pipe_is_referenced(&fenced_buf->base.base.reference));
   assert(fenced_buf->flags & PIPE_BUFFER_USAGE_GPU_READ_WRITE);
   assert(fenced_buf->fence);

   p_atomic_inc(&fenced_buf->base.base.reference.count);

   LIST_DEL(&fenced_buf->head);
   assert(fenced_mgr->num_unfenced);
   --fenced_mgr->num_unfenced;
   LIST_ADDTAIL(&fenced_buf->head, &fenced_mgr->fenced);
   ++fenced_mgr->num_fenced;
}


/**
 * Remove the buffer from the fenced list, and potentially destroy the buffer
 * if the reference count reaches zero.
 *
 * Returns TRUE if the buffer was detroyed.
 */
static INLINE boolean
fenced_buffer_remove_locked(struct fenced_manager *fenced_mgr,
                            struct fenced_buffer *fenced_buf)
{
   struct pb_fence_ops *ops = fenced_mgr->ops;

   assert(fenced_buf->fence);
   assert(fenced_buf->mgr == fenced_mgr);

   ops->fence_reference(ops, &fenced_buf->fence, NULL);
   fenced_buf->flags &= ~PIPE_BUFFER_USAGE_GPU_READ_WRITE;

   assert(fenced_buf->head.prev);
   assert(fenced_buf->head.next);

   LIST_DEL(&fenced_buf->head);
   assert(fenced_mgr->num_fenced);
   --fenced_mgr->num_fenced;

   LIST_ADDTAIL(&fenced_buf->head, &fenced_mgr->unfenced);
   ++fenced_mgr->num_unfenced;

   if (p_atomic_dec_zero(&fenced_buf->base.base.reference.count)) {
      fenced_buffer_destroy_locked(fenced_mgr, fenced_buf);
      return TRUE;
   }

   return FALSE;
}


/**
 * Wait for the fence to expire, and remove it from the fenced list.
 *
 * This function will release and re-aquire the mutex, so any copy of mutable
 * state must be discarded after calling it.
 */
static INLINE enum pipe_error
fenced_buffer_finish_locked(struct fenced_manager *fenced_mgr,
                            struct fenced_buffer *fenced_buf)
{
   struct pb_fence_ops *ops = fenced_mgr->ops;
   enum pipe_error ret = PIPE_ERROR;

#if 0
   debug_warning("waiting for GPU");
#endif

   assert(pipe_is_referenced(&fenced_buf->base.base.reference));
   assert(fenced_buf->fence);

   if(fenced_buf->fence) {
      struct pipe_fence_handle *fence = NULL;
      int finished;
      boolean proceed;

      ops->fence_reference(ops, &fence, fenced_buf->fence);

      pipe_mutex_unlock(fenced_mgr->mutex);

      finished = ops->fence_finish(ops, fenced_buf->fence, 0);

      pipe_mutex_lock(fenced_mgr->mutex);

      assert(pipe_is_referenced(&fenced_buf->base.base.reference));

      /*
       * Only proceed if the fence object didn't change in the meanwhile.
       * Otherwise assume the work has been already carried out by another
       * thread that re-aquired the lock before us.
       */
      proceed = fence == fenced_buf->fence ? TRUE : FALSE;

      ops->fence_reference(ops, &fence, NULL);

      if(proceed && finished == 0) {
         /*
          * Remove from the fenced list
          */

         boolean destroyed;

         destroyed = fenced_buffer_remove_locked(fenced_mgr, fenced_buf);

         /* TODO: remove consequents buffers with the same fence? */

         assert(!destroyed);

         fenced_buf->flags &= ~PIPE_BUFFER_USAGE_GPU_READ_WRITE;

         ret = PIPE_OK;
      }
   }

   return ret;
}


/**
 * Remove as many fenced buffers from the fenced list as possible.
 *
 * Returns TRUE if at least one buffer was removed.
 */
static boolean
fenced_manager_check_signalled_locked(struct fenced_manager *fenced_mgr,
                                      boolean wait)
{
   struct pb_fence_ops *ops = fenced_mgr->ops;
   struct list_head *curr, *next;
   struct fenced_buffer *fenced_buf;
   struct pb_buffer *pb_buf;
   struct pipe_fence_handle *prev_fence = NULL;
   boolean ret = FALSE;

   curr = fenced_mgr->fenced.next;
   next = curr->next;
   while(curr != &fenced_mgr->fenced) {
      fenced_buf = LIST_ENTRY(struct fenced_buffer, curr, head);

      if(fenced_buf->fence != prev_fence) {
	 int signaled;

	 if (wait) {
	    signaled = ops->fence_finish(ops, fenced_buf->fence, 0);

	    /*
	     * Don't return just now. Instead preemptively check if the
	     * following buffers' fences already expired, without further waits.
	     */
	    wait = FALSE;
	 }
	 else {
	    signaled = ops->fence_signalled(ops, fenced_buf->fence, 0);
	 }

	 if (signaled != 0) {
	    return ret;
         }

	 prev_fence = fenced_buf->fence;
      }
      else {
         /* This buffer's fence object is identical to the previous buffer's
          * fence object, so no need to check the fence again.
          */
	 assert(ops->fence_signalled(ops, fenced_buf->fence, 0) == 0);
      }

      fenced_buffer_remove_locked(fenced_mgr, fenced_buf);

      ret = TRUE;

      curr = next;
      next = curr->next;
   }

   return ret;
}


/**
 * Try to free some GPU memory by backing it up into CPU memory.
 *
 * Returns TRUE if at least one buffer was freed.
 */
static boolean
fenced_manager_free_gpu_storage_locked(struct fenced_manager *fenced_mgr)
{
   struct list_head *curr, *next;
   struct fenced_buffer *fenced_buf;

   curr = fenced_mgr->unfenced.next;
   next = curr->next;
   while(curr != &fenced_mgr->unfenced) {
      fenced_buf = LIST_ENTRY(struct fenced_buffer, curr, head);

      /*
       * We can only move storage if the buffer is not mapped and not
       * validated.
       */
      if(fenced_buf->buffer &&
         !fenced_buf->mapcount &&
         !fenced_buf->vl) {
         enum pipe_error ret;

         ret = fenced_buffer_create_cpu_storage_locked(fenced_mgr, fenced_buf);
         if(ret == PIPE_OK) {
            ret = fenced_buffer_copy_storage_to_cpu_locked(fenced_buf);
            if(ret == PIPE_OK) {
               fenced_buffer_destroy_gpu_storage_locked(fenced_buf);
               return TRUE;
            }
            fenced_buffer_destroy_cpu_storage_locked(fenced_buf);
         }
      }

      curr = next;
      next = curr->next;
   }

   return FALSE;
}


/**
 * Destroy CPU storage for this buffer.
 */
static void
fenced_buffer_destroy_cpu_storage_locked(struct fenced_buffer *fenced_buf)
{
   if(fenced_buf->data) {
      align_free(fenced_buf->data);
      fenced_buf->data = NULL;
      assert(fenced_buf->mgr->cpu_total_size >= fenced_buf->size);
      fenced_buf->mgr->cpu_total_size -= fenced_buf->size;
   }
}


/**
 * Create CPU storage for this buffer.
 */
static enum pipe_error
fenced_buffer_create_cpu_storage_locked(struct fenced_manager *fenced_mgr,
                                        struct fenced_buffer *fenced_buf)
{
   assert(!fenced_buf->data);
   if(fenced_buf->data)
      return PIPE_OK;

   if (fenced_mgr->cpu_total_size + fenced_buf->size > fenced_mgr->max_cpu_total_size)
      return PIPE_ERROR_OUT_OF_MEMORY;

   fenced_buf->data = align_malloc(fenced_buf->size, fenced_buf->desc.alignment);
   if(!fenced_buf->data)
      return PIPE_ERROR_OUT_OF_MEMORY;

   fenced_mgr->cpu_total_size += fenced_buf->size;

   return PIPE_OK;
}


/**
 * Destroy the GPU storage.
 */
static void
fenced_buffer_destroy_gpu_storage_locked(struct fenced_buffer *fenced_buf)
{
   if(fenced_buf->buffer) {
      pb_reference(&fenced_buf->buffer, NULL);
   }
}


/**
 * Try to create GPU storage for this buffer.
 *
 * This function is a shorthand around pb_manager::create_buffer for
 * fenced_buffer_create_gpu_storage_locked()'s benefit.
 */
static INLINE boolean
fenced_buffer_try_create_gpu_storage_locked(struct fenced_manager *fenced_mgr,
                                            struct fenced_buffer *fenced_buf)
{
   struct pb_manager *provider = fenced_mgr->provider;

   assert(!fenced_buf->buffer);

   fenced_buf->buffer = provider->create_buffer(fenced_mgr->provider,
                                                fenced_buf->size,
                                                &fenced_buf->desc);
   return fenced_buf->buffer ? TRUE : FALSE;
}


/**
 * Create GPU storage for this buffer.
 */
static enum pipe_error
fenced_buffer_create_gpu_storage_locked(struct fenced_manager *fenced_mgr,
                                        struct fenced_buffer *fenced_buf,
                                        boolean wait)
{
   assert(!fenced_buf->buffer);

   /*
    * Check for signaled buffers before trying to allocate.
    */
   fenced_manager_check_signalled_locked(fenced_mgr, FALSE);

   fenced_buffer_try_create_gpu_storage_locked(fenced_mgr, fenced_buf);

   /*
    * Keep trying while there is some sort of progress:
    * - fences are expiring,
    * - or buffers are being being swapped out from GPU memory into CPU memory.
    */
   while(!fenced_buf->buffer &&
         (fenced_manager_check_signalled_locked(fenced_mgr, FALSE) ||
          fenced_manager_free_gpu_storage_locked(fenced_mgr))) {
      fenced_buffer_try_create_gpu_storage_locked(fenced_mgr, fenced_buf);
   }

   if(!fenced_buf->buffer && wait) {
      /*
       * Same as before, but this time around, wait to free buffers if
       * necessary.
       */
      while(!fenced_buf->buffer &&
            (fenced_manager_check_signalled_locked(fenced_mgr, TRUE) ||
             fenced_manager_free_gpu_storage_locked(fenced_mgr))) {
         fenced_buffer_try_create_gpu_storage_locked(fenced_mgr, fenced_buf);
      }
   }

   if(!fenced_buf->buffer) {
      if(0)
         fenced_manager_dump_locked(fenced_mgr);

      /* give up */
      return PIPE_ERROR_OUT_OF_MEMORY;
   }

   return PIPE_OK;
}


static enum pipe_error
fenced_buffer_copy_storage_to_gpu_locked(struct fenced_buffer *fenced_buf)
{
   uint8_t *map;

   assert(fenced_buf->data);
   assert(fenced_buf->buffer);

   map = pb_map(fenced_buf->buffer, PIPE_BUFFER_USAGE_CPU_WRITE);
   if(!map)
      return PIPE_ERROR;

   memcpy(map, fenced_buf->data, fenced_buf->size);

   pb_unmap(fenced_buf->buffer);

   return PIPE_OK;
}


static enum pipe_error
fenced_buffer_copy_storage_to_cpu_locked(struct fenced_buffer *fenced_buf)
{
   const uint8_t *map;

   assert(fenced_buf->data);
   assert(fenced_buf->buffer);

   map = pb_map(fenced_buf->buffer, PIPE_BUFFER_USAGE_CPU_READ);
   if(!map)
      return PIPE_ERROR;

   memcpy(fenced_buf->data, map, fenced_buf->size);

   pb_unmap(fenced_buf->buffer);

   return PIPE_OK;
}


static void
fenced_buffer_destroy(struct pb_buffer *buf)
{
   struct fenced_buffer *fenced_buf = fenced_buffer(buf);
   struct fenced_manager *fenced_mgr = fenced_buf->mgr;

   assert(!pipe_is_referenced(&fenced_buf->base.base.reference));

   pipe_mutex_lock(fenced_mgr->mutex);

   fenced_buffer_destroy_locked(fenced_mgr, fenced_buf);

   pipe_mutex_unlock(fenced_mgr->mutex);
}


static void *
fenced_buffer_map(struct pb_buffer *buf,
                  unsigned flags)
{
   struct fenced_buffer *fenced_buf = fenced_buffer(buf);
   struct fenced_manager *fenced_mgr = fenced_buf->mgr;
   struct pb_fence_ops *ops = fenced_mgr->ops;
   void *map = NULL;

   pipe_mutex_lock(fenced_mgr->mutex);

   assert(!(flags & PIPE_BUFFER_USAGE_GPU_READ_WRITE));

   /*
    * Serialize writes.
    */
   while((fenced_buf->flags & PIPE_BUFFER_USAGE_GPU_WRITE) ||
         ((fenced_buf->flags & PIPE_BUFFER_USAGE_GPU_READ) &&
          (flags & PIPE_BUFFER_USAGE_CPU_WRITE))) {

      /* 
       * Don't wait for the GPU to finish accessing it, if blocking is forbidden.
       */
      if((flags & PIPE_BUFFER_USAGE_DONTBLOCK) &&
          ops->fence_signalled(ops, fenced_buf->fence, 0) == 0) {
         goto done;
      }

      if (flags & PIPE_BUFFER_USAGE_UNSYNCHRONIZED) {
         break;
      }

      /*
       * Wait for the GPU to finish accessing. This will release and re-acquire
       * the mutex, so all copies of mutable state must be discarded.
       */
      fenced_buffer_finish_locked(fenced_mgr, fenced_buf);
   }

   if(fenced_buf->buffer) {
      map = pb_map(fenced_buf->buffer, flags);
   }
   else {
      assert(fenced_buf->data);
      map = fenced_buf->data;
   }

   if(map) {
      ++fenced_buf->mapcount;
      fenced_buf->flags |= flags & PIPE_BUFFER_USAGE_CPU_READ_WRITE;
   }

done:
   pipe_mutex_unlock(fenced_mgr->mutex);

   return map;
}


static void
fenced_buffer_unmap(struct pb_buffer *buf)
{
   struct fenced_buffer *fenced_buf = fenced_buffer(buf);
   struct fenced_manager *fenced_mgr = fenced_buf->mgr;

   pipe_mutex_lock(fenced_mgr->mutex);

   assert(fenced_buf->mapcount);
   if(fenced_buf->mapcount) {
      if (fenced_buf->buffer)
         pb_unmap(fenced_buf->buffer);
      --fenced_buf->mapcount;
      if(!fenced_buf->mapcount)
	 fenced_buf->flags &= ~PIPE_BUFFER_USAGE_CPU_READ_WRITE;
   }

   pipe_mutex_unlock(fenced_mgr->mutex);
}


static enum pipe_error
fenced_buffer_validate(struct pb_buffer *buf,
                       struct pb_validate *vl,
                       unsigned flags)
{
   struct fenced_buffer *fenced_buf = fenced_buffer(buf);
   struct fenced_manager *fenced_mgr = fenced_buf->mgr;
   enum pipe_error ret;

   pipe_mutex_lock(fenced_mgr->mutex);

   if(!vl) {
      /* invalidate */
      fenced_buf->vl = NULL;
      fenced_buf->validation_flags = 0;
      ret = PIPE_OK;
      goto done;
   }

   assert(flags & PIPE_BUFFER_USAGE_GPU_READ_WRITE);
   assert(!(flags & ~PIPE_BUFFER_USAGE_GPU_READ_WRITE));
   flags &= PIPE_BUFFER_USAGE_GPU_READ_WRITE;

   /* Buffer cannot be validated in two different lists */
   if(fenced_buf->vl && fenced_buf->vl != vl) {
      ret = PIPE_ERROR_RETRY;
      goto done;
   }

   if(fenced_buf->vl == vl &&
      (fenced_buf->validation_flags & flags) == flags) {
      /* Nothing to do -- buffer already validated */
      ret = PIPE_OK;
      goto done;
   }

   /*
    * Create and update GPU storage.
    */
   if(!fenced_buf->buffer) {
      assert(!fenced_buf->mapcount);

      ret = fenced_buffer_create_gpu_storage_locked(fenced_mgr, fenced_buf, TRUE);
      if(ret != PIPE_OK) {
         goto done;
      }

      ret = fenced_buffer_copy_storage_to_gpu_locked(fenced_buf);
      if(ret != PIPE_OK) {
         fenced_buffer_destroy_gpu_storage_locked(fenced_buf);
         goto done;
      }

      if(fenced_buf->mapcount) {
         debug_printf("warning: validating a buffer while it is still mapped\n");
      }
      else {
         fenced_buffer_destroy_cpu_storage_locked(fenced_buf);
      }
   }

   ret = pb_validate(fenced_buf->buffer, vl, flags);
   if (ret != PIPE_OK)
      goto done;

   fenced_buf->vl = vl;
   fenced_buf->validation_flags |= flags;

done:
   pipe_mutex_unlock(fenced_mgr->mutex);

   return ret;
}


static void
fenced_buffer_fence(struct pb_buffer *buf,
                    struct pipe_fence_handle *fence)
{
   struct fenced_buffer *fenced_buf = fenced_buffer(buf);
   struct fenced_manager *fenced_mgr = fenced_buf->mgr;
   struct pb_fence_ops *ops = fenced_mgr->ops;

   pipe_mutex_lock(fenced_mgr->mutex);

   assert(pipe_is_referenced(&fenced_buf->base.base.reference));
   assert(fenced_buf->buffer);

   if(fence != fenced_buf->fence) {
      assert(fenced_buf->vl);
      assert(fenced_buf->validation_flags);

      if (fenced_buf->fence) {
         boolean destroyed;
         destroyed = fenced_buffer_remove_locked(fenced_mgr, fenced_buf);
         assert(!destroyed);
      }
      if (fence) {
         ops->fence_reference(ops, &fenced_buf->fence, fence);
         fenced_buf->flags |= fenced_buf->validation_flags;
         fenced_buffer_add_locked(fenced_mgr, fenced_buf);
      }

      pb_fence(fenced_buf->buffer, fence);

      fenced_buf->vl = NULL;
      fenced_buf->validation_flags = 0;
   }

   pipe_mutex_unlock(fenced_mgr->mutex);
}


static void
fenced_buffer_get_base_buffer(struct pb_buffer *buf,
                              struct pb_buffer **base_buf,
                              pb_size *offset)
{
   struct fenced_buffer *fenced_buf = fenced_buffer(buf);
   struct fenced_manager *fenced_mgr = fenced_buf->mgr;

   pipe_mutex_lock(fenced_mgr->mutex);

   /*
    * This should only be called when the buffer is validated. Typically
    * when processing relocations.
    */
   assert(fenced_buf->vl);
   assert(fenced_buf->buffer);

   if(fenced_buf->buffer)
      pb_get_base_buffer(fenced_buf->buffer, base_buf, offset);
   else {
      *base_buf = buf;
      *offset = 0;
   }

   pipe_mutex_unlock(fenced_mgr->mutex);
}


static const struct pb_vtbl
fenced_buffer_vtbl = {
      fenced_buffer_destroy,
      fenced_buffer_map,
      fenced_buffer_unmap,
      fenced_buffer_validate,
      fenced_buffer_fence,
      fenced_buffer_get_base_buffer
};


/**
 * Wrap a buffer in a fenced buffer.
 */
static struct pb_buffer *
fenced_bufmgr_create_buffer(struct pb_manager *mgr,
                            pb_size size,
                            const struct pb_desc *desc)
{
   struct fenced_manager *fenced_mgr = fenced_manager(mgr);
   struct fenced_buffer *fenced_buf;
   enum pipe_error ret;

   /*
    * Don't stall the GPU, waste time evicting buffers, or waste memory
    * trying to create a buffer that will most likely never fit into the
    * graphics aperture.
    */
   if(size > fenced_mgr->max_buffer_size) {
      goto no_buffer;
   }

   fenced_buf = CALLOC_STRUCT(fenced_buffer);
   if(!fenced_buf)
      goto no_buffer;

   pipe_reference_init(&fenced_buf->base.base.reference, 1);
   fenced_buf->base.base.alignment = desc->alignment;
   fenced_buf->base.base.usage = desc->usage;
   fenced_buf->base.base.size = size;
   fenced_buf->size = size;
   fenced_buf->desc = *desc;

   fenced_buf->base.vtbl = &fenced_buffer_vtbl;
   fenced_buf->mgr = fenced_mgr;

   pipe_mutex_lock(fenced_mgr->mutex);

   /*
    * Try to create GPU storage without stalling,
    */
   ret = fenced_buffer_create_gpu_storage_locked(fenced_mgr, fenced_buf, FALSE);

   /*
    * Attempt to use CPU memory to avoid stalling the GPU.
    */
   if(ret != PIPE_OK) {
      ret = fenced_buffer_create_cpu_storage_locked(fenced_mgr, fenced_buf);
   }

   /*
    * Create GPU storage, waiting for some to be available.
    */
   if(ret != PIPE_OK) {
      ret = fenced_buffer_create_gpu_storage_locked(fenced_mgr, fenced_buf, TRUE);
   }

   /*
    * Give up.
    */
   if(ret != PIPE_OK) {
      goto no_storage;
   }

   assert(fenced_buf->buffer || fenced_buf->data);

   LIST_ADDTAIL(&fenced_buf->head, &fenced_mgr->unfenced);
   ++fenced_mgr->num_unfenced;
   pipe_mutex_unlock(fenced_mgr->mutex);

   return &fenced_buf->base;

no_storage:
   pipe_mutex_unlock(fenced_mgr->mutex);
   FREE(fenced_buf);
no_buffer:
   return NULL;
}


static void
fenced_bufmgr_flush(struct pb_manager *mgr)
{
   struct fenced_manager *fenced_mgr = fenced_manager(mgr);

   pipe_mutex_lock(fenced_mgr->mutex);
   while(fenced_manager_check_signalled_locked(fenced_mgr, TRUE))
      ;
   pipe_mutex_unlock(fenced_mgr->mutex);

   assert(fenced_mgr->provider->flush);
   if(fenced_mgr->provider->flush)
      fenced_mgr->provider->flush(fenced_mgr->provider);
}


static void
fenced_bufmgr_destroy(struct pb_manager *mgr)
{
   struct fenced_manager *fenced_mgr = fenced_manager(mgr);

   pipe_mutex_lock(fenced_mgr->mutex);

   /* Wait on outstanding fences */
   while (fenced_mgr->num_fenced) {
      pipe_mutex_unlock(fenced_mgr->mutex);
#if defined(PIPE_OS_LINUX) || defined(PIPE_OS_BSD) || defined(PIPE_OS_SOLARIS)
      sched_yield();
#endif
      pipe_mutex_lock(fenced_mgr->mutex);
      while(fenced_manager_check_signalled_locked(fenced_mgr, TRUE))
         ;
   }

#ifdef DEBUG
   /*assert(!fenced_mgr->num_unfenced);*/
#endif

   pipe_mutex_unlock(fenced_mgr->mutex);
   pipe_mutex_destroy(fenced_mgr->mutex);

   if(fenced_mgr->provider)
      fenced_mgr->provider->destroy(fenced_mgr->provider);

   fenced_mgr->ops->destroy(fenced_mgr->ops);

   FREE(fenced_mgr);
}


struct pb_manager *
fenced_bufmgr_create(struct pb_manager *provider,
                     struct pb_fence_ops *ops,
                     pb_size max_buffer_size,
                     pb_size max_cpu_total_size)
{
   struct fenced_manager *fenced_mgr;

   if(!provider)
      return NULL;

   fenced_mgr = CALLOC_STRUCT(fenced_manager);
   if (!fenced_mgr)
      return NULL;

   fenced_mgr->base.destroy = fenced_bufmgr_destroy;
   fenced_mgr->base.create_buffer = fenced_bufmgr_create_buffer;
   fenced_mgr->base.flush = fenced_bufmgr_flush;

   fenced_mgr->provider = provider;
   fenced_mgr->ops = ops;
   fenced_mgr->max_buffer_size = max_buffer_size;
   fenced_mgr->max_cpu_total_size = max_cpu_total_size;

   LIST_INITHEAD(&fenced_mgr->fenced);
   fenced_mgr->num_fenced = 0;

   LIST_INITHEAD(&fenced_mgr->unfenced);
   fenced_mgr->num_unfenced = 0;

   pipe_mutex_init(fenced_mgr->mutex);

   return &fenced_mgr->base;
}<|MERGE_RESOLUTION|>--- conflicted
+++ resolved
@@ -1,10 +1,7 @@
 /**************************************************************************
  *
-<<<<<<< HEAD
  * Copyright 2007-2009 VMware, Inc.
-=======
  * Copyright 2007-2010 VMware, Inc.
->>>>>>> 64871747
  * All Rights Reserved.
  *
  * Permission is hereby granted, free of charge, to any person obtaining a
