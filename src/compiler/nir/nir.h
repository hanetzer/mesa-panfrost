/*
 * Copyright © 2014 Connor Abbott
 *
 * Permission is hereby granted, free of charge, to any person obtaining a
 * copy of this software and associated documentation files (the "Software"),
 * to deal in the Software without restriction, including without limitation
 * the rights to use, copy, modify, merge, publish, distribute, sublicense,
 * and/or sell copies of the Software, and to permit persons to whom the
 * Software is furnished to do so, subject to the following conditions:
 *
 * The above copyright notice and this permission notice (including the next
 * paragraph) shall be included in all copies or substantial portions of the
 * Software.
 *
 * THE SOFTWARE IS PROVIDED "AS IS", WITHOUT WARRANTY OF ANY KIND, EXPRESS OR
 * IMPLIED, INCLUDING BUT NOT LIMITED TO THE WARRANTIES OF MERCHANTABILITY,
 * FITNESS FOR A PARTICULAR PURPOSE AND NONINFRINGEMENT.  IN NO EVENT SHALL
 * THE AUTHORS OR COPYRIGHT HOLDERS BE LIABLE FOR ANY CLAIM, DAMAGES OR OTHER
 * LIABILITY, WHETHER IN AN ACTION OF CONTRACT, TORT OR OTHERWISE, ARISING
 * FROM, OUT OF OR IN CONNECTION WITH THE SOFTWARE OR THE USE OR OTHER DEALINGS
 * IN THE SOFTWARE.
 *
 * Authors:
 *    Connor Abbott (cwabbott0@gmail.com)
 *
 */

#pragma once

#include "util/hash_table.h"
#include "compiler/glsl/list.h"
#include "GL/gl.h" /* GLenum */
#include "util/list.h"
#include "util/ralloc.h"
#include "util/set.h"
#include "util/bitset.h"
#include "compiler/nir_types.h"
#include "compiler/shader_enums.h"
#include <stdio.h>

#include "nir_opcodes.h"

#ifdef __cplusplus
extern "C" {
#endif

struct gl_program;
struct gl_shader_program;

#define NIR_FALSE 0u
#define NIR_TRUE (~0u)

/** Defines a cast function
 *
 * This macro defines a cast function from in_type to out_type where
 * out_type is some structure type that contains a field of type out_type.
 *
 * Note that you have to be a bit careful as the generated cast function
 * destroys constness.
 */
#define NIR_DEFINE_CAST(name, in_type, out_type, field)  \
static inline out_type *                                 \
name(const in_type *parent)                              \
{                                                        \
   return exec_node_data(out_type, parent, field);       \
}

struct nir_function;
struct nir_shader;
struct nir_instr;


/**
 * Description of built-in state associated with a uniform
 *
 * \sa nir_variable::state_slots
 */
typedef struct {
   int tokens[5];
   int swizzle;
} nir_state_slot;

typedef enum {
   nir_var_all = -1,
   nir_var_shader_in,
   nir_var_shader_out,
   nir_var_global,
   nir_var_local,
   nir_var_uniform,
   nir_var_shader_storage,
<<<<<<< HEAD
   nir_var_shared,
=======
>>>>>>> e103b52a
   nir_var_system_value,
   nir_var_param,
} nir_variable_mode;

/**
 * Data stored in an nir_constant
 */
union nir_constant_data {
   unsigned u[16];
   int i[16];
   float f[16];
   bool b[16];
};

typedef struct nir_constant {
   /**
    * Value of the constant.
    *
    * The field used to back the values supplied by the constant is determined
    * by the type associated with the \c nir_variable.  Constants may be
    * scalars, vectors, or matrices.
    */
   union nir_constant_data value;

   /* we could get this from the var->type but makes clone *much* easier to
    * not have to care about the type.
    */
   unsigned num_elements;

   /* Array elements / Structure Fields */
   struct nir_constant **elements;
} nir_constant;

/**
 * \brief Layout qualifiers for gl_FragDepth.
 *
 * The AMD/ARB_conservative_depth extensions allow gl_FragDepth to be redeclared
 * with a layout qualifier.
 */
typedef enum {
    nir_depth_layout_none, /**< No depth layout is specified. */
    nir_depth_layout_any,
    nir_depth_layout_greater,
    nir_depth_layout_less,
    nir_depth_layout_unchanged
} nir_depth_layout;

/**
 * Either a uniform, global variable, shader input, or shader output. Based on
 * ir_variable - it should be easy to translate between the two.
 */

typedef struct nir_variable {
   struct exec_node node;

   /**
    * Declared type of the variable
    */
   const struct glsl_type *type;

   /**
    * Declared name of the variable
    */
   char *name;

   struct nir_variable_data {

      /**
       * Is the variable read-only?
       *
       * This is set for variables declared as \c const, shader inputs,
       * and uniforms.
       */
      unsigned read_only:1;
      unsigned centroid:1;
      unsigned sample:1;
      unsigned patch:1;
      unsigned invariant:1;

      /**
       * Storage class of the variable.
       *
       * \sa nir_variable_mode
       */
      nir_variable_mode mode:5;

      /**
       * Interpolation mode for shader inputs / outputs
       *
       * \sa glsl_interp_qualifier
       */
      unsigned interpolation:2;

      /**
       * \name ARB_fragment_coord_conventions
       * @{
       */
      unsigned origin_upper_left:1;
      unsigned pixel_center_integer:1;
      /*@}*/

      /**
       * Was the location explicitly set in the shader?
       *
       * If the location is explicitly set in the shader, it \b cannot be changed
       * by the linker or by the API (e.g., calls to \c glBindAttribLocation have
       * no effect).
       */
      unsigned explicit_location:1;
      unsigned explicit_index:1;

      /**
       * Was an initial binding explicitly set in the shader?
       *
       * If so, constant_initializer contains an integer nir_constant
       * representing the initial binding point.
       */
      unsigned explicit_binding:1;

      /**
       * Does this variable have an initializer?
       *
       * This is used by the linker to cross-validiate initializers of global
       * variables.
       */
      unsigned has_initializer:1;

      /**
       * If non-zero, then this variable may be packed along with other variables
       * into a single varying slot, so this offset should be applied when
       * accessing components.  For example, an offset of 1 means that the x
       * component of this variable is actually stored in component y of the
       * location specified by \c location.
       */
      unsigned location_frac:2;

      /**
       * \brief Layout qualifier for gl_FragDepth.
       *
       * This is not equal to \c ir_depth_layout_none if and only if this
       * variable is \c gl_FragDepth and a layout qualifier is specified.
       */
      nir_depth_layout depth_layout;

      /**
       * Storage location of the base of this variable
       *
       * The precise meaning of this field depends on the nature of the variable.
       *
       *   - Vertex shader input: one of the values from \c gl_vert_attrib.
       *   - Vertex shader output: one of the values from \c gl_varying_slot.
       *   - Geometry shader input: one of the values from \c gl_varying_slot.
       *   - Geometry shader output: one of the values from \c gl_varying_slot.
       *   - Fragment shader input: one of the values from \c gl_varying_slot.
       *   - Fragment shader output: one of the values from \c gl_frag_result.
       *   - Uniforms: Per-stage uniform slot number for default uniform block.
       *   - Uniforms: Index within the uniform block definition for UBO members.
       *   - Non-UBO Uniforms: uniform slot number.
       *   - Other: This field is not currently used.
       *
       * If the variable is a uniform, shader input, or shader output, and the
       * slot has not been assigned, the value will be -1.
       */
      int location;

      /**
       * The actual location of the variable in the IR. Only valid for inputs
       * and outputs.
       */
      unsigned int driver_location;

      /**
       * output index for dual source blending.
       */
      int index;

      /**
       * Descriptor set binding for sampler or UBO.
       */
      int descriptor_set;

      /**
       * Initial binding point for a sampler or UBO.
       *
       * For array types, this represents the binding point for the first element.
       */
      int binding;

      /**
       * Location an atomic counter is stored at.
       */
      unsigned offset;

      /**
       * ARB_shader_image_load_store qualifiers.
       */
      struct {
         bool read_only; /**< "readonly" qualifier. */
         bool write_only; /**< "writeonly" qualifier. */
         bool coherent;
         bool _volatile;
         bool restrict_flag;

         /** Image internal format if specified explicitly, otherwise GL_NONE. */
         GLenum format;
      } image;

      /**
       * Highest element accessed with a constant expression array index
       *
       * Not used for non-array variables.
       */
      unsigned max_array_access;

   } data;

   /**
    * Built-in state that backs this uniform
    *
    * Once set at variable creation, \c state_slots must remain invariant.
    * This is because, ideally, this array would be shared by all clones of
    * this variable in the IR tree.  In other words, we'd really like for it
    * to be a fly-weight.
    *
    * If the variable is not a uniform, \c num_state_slots will be zero and
    * \c state_slots will be \c NULL.
    */
   /*@{*/
   unsigned num_state_slots;    /**< Number of state slots used */
   nir_state_slot *state_slots;  /**< State descriptors. */
   /*@}*/

   /**
    * Constant expression assigned in the initializer of the variable
    */
   nir_constant *constant_initializer;

   /**
    * For variables that are in an interface block or are an instance of an
    * interface block, this is the \c GLSL_TYPE_INTERFACE type for that block.
    *
    * \sa ir_variable::location
    */
   const struct glsl_type *interface_type;
} nir_variable;

#define nir_foreach_variable(var, var_list) \
   foreach_list_typed(nir_variable, var, node, var_list)

<<<<<<< HEAD
#define nir_foreach_variable_safe(var, var_list) \
   foreach_list_typed_safe(nir_variable, var, node, var_list)

=======
>>>>>>> e103b52a
static inline bool
nir_variable_is_global(const nir_variable *var)
{
   return var->data.mode != nir_var_local && var->data.mode != nir_var_param;
}

<<<<<<< HEAD
/**
 * Returns the bits in the inputs_read, outputs_written, or
 * system_values_read bitfield corresponding to this variable.
 */
static inline uint64_t
nir_variable_get_io_mask(nir_variable *var, gl_shader_stage stage)
{
   assert(var->data.mode == nir_var_shader_in ||
          var->data.mode == nir_var_shader_out ||
          var->data.mode == nir_var_system_value);
   assert(var->data.location >= 0);

   const struct glsl_type *var_type = var->type;
   if (stage == MESA_SHADER_GEOMETRY && var->data.mode == nir_var_shader_in) {
      /* Most geometry shader inputs are per-vertex arrays */
      if (var->data.location >= VARYING_SLOT_VAR0)
         assert(glsl_type_is_array(var_type));

      if (glsl_type_is_array(var_type))
         var_type = glsl_get_array_element(var_type);
   }

   bool is_vertex_input = (var->data.mode == nir_var_shader_in &&
                           stage == MESA_SHADER_VERTEX);
   unsigned slots = glsl_count_attribute_slots(var_type, is_vertex_input);
   return ((1ull << slots) - 1) << var->data.location;
}

=======
>>>>>>> e103b52a
typedef struct nir_register {
   struct exec_node node;

   unsigned num_components; /** < number of vector components */
   unsigned num_array_elems; /** < size of array (0 for no array) */

   /** generic register index. */
   unsigned index;

   /** only for debug purposes, can be NULL */
   const char *name;

   /** whether this register is local (per-function) or global (per-shader) */
   bool is_global;

   /**
    * If this flag is set to true, then accessing channels >= num_components
    * is well-defined, and simply spills over to the next array element. This
    * is useful for backends that can do per-component accessing, in
    * particular scalar backends. By setting this flag and making
    * num_components equal to 1, structures can be packed tightly into
    * registers and then registers can be accessed per-component to get to
    * each structure member, even if it crosses vec4 boundaries.
    */
   bool is_packed;

   /** set of nir_src's where this register is used (read from) */
   struct list_head uses;

   /** set of nir_dest's where this register is defined (written to) */
   struct list_head defs;

   /** set of nir_if's where this register is used as a condition */
   struct list_head if_uses;
} nir_register;

typedef enum {
   nir_instr_type_alu,
   nir_instr_type_call,
   nir_instr_type_tex,
   nir_instr_type_intrinsic,
   nir_instr_type_load_const,
   nir_instr_type_jump,
   nir_instr_type_ssa_undef,
   nir_instr_type_phi,
   nir_instr_type_parallel_copy,
} nir_instr_type;

typedef struct nir_instr {
   struct exec_node node;
   nir_instr_type type;
   struct nir_block *block;

   /** generic instruction index. */
   unsigned index;

   /* A temporary for optimization and analysis passes to use for storing
    * flags.  For instance, DCE uses this to store the "dead/live" info.
    */
   uint8_t pass_flags;
} nir_instr;

static inline nir_instr *
nir_instr_next(nir_instr *instr)
{
   struct exec_node *next = exec_node_get_next(&instr->node);
   if (exec_node_is_tail_sentinel(next))
      return NULL;
   else
      return exec_node_data(nir_instr, next, node);
}

static inline nir_instr *
nir_instr_prev(nir_instr *instr)
{
   struct exec_node *prev = exec_node_get_prev(&instr->node);
   if (exec_node_is_head_sentinel(prev))
      return NULL;
   else
      return exec_node_data(nir_instr, prev, node);
}

static inline bool
nir_instr_is_first(nir_instr *instr)
{
   return exec_node_is_head_sentinel(exec_node_get_prev(&instr->node));
}

static inline bool
nir_instr_is_last(nir_instr *instr)
{
   return exec_node_is_tail_sentinel(exec_node_get_next(&instr->node));
}

typedef struct nir_ssa_def {
   /** for debugging only, can be NULL */
   const char* name;

   /** generic SSA definition index. */
   unsigned index;

   /** Index into the live_in and live_out bitfields */
   unsigned live_index;

   nir_instr *parent_instr;

   /** set of nir_instr's where this register is used (read from) */
   struct list_head uses;

   /** set of nir_if's where this register is used as a condition */
   struct list_head if_uses;

   uint8_t num_components;
} nir_ssa_def;

struct nir_src;

typedef struct {
   nir_register *reg;
   struct nir_src *indirect; /** < NULL for no indirect offset */
   unsigned base_offset;

   /* TODO use-def chain goes here */
} nir_reg_src;

typedef struct {
   nir_instr *parent_instr;
   struct list_head def_link;

   nir_register *reg;
   struct nir_src *indirect; /** < NULL for no indirect offset */
   unsigned base_offset;

   /* TODO def-use chain goes here */
} nir_reg_dest;

struct nir_if;

typedef struct nir_src {
   union {
      nir_instr *parent_instr;
      struct nir_if *parent_if;
   };

   struct list_head use_link;

   union {
      nir_reg_src reg;
      nir_ssa_def *ssa;
   };

   bool is_ssa;
} nir_src;

#define NIR_SRC_INIT (nir_src) { { NULL } }

#define nir_foreach_use(reg_or_ssa_def, src) \
   list_for_each_entry(nir_src, src, &(reg_or_ssa_def)->uses, use_link)

#define nir_foreach_use_safe(reg_or_ssa_def, src) \
   list_for_each_entry_safe(nir_src, src, &(reg_or_ssa_def)->uses, use_link)

#define nir_foreach_if_use(reg_or_ssa_def, src) \
   list_for_each_entry(nir_src, src, &(reg_or_ssa_def)->if_uses, use_link)

#define nir_foreach_if_use_safe(reg_or_ssa_def, src) \
   list_for_each_entry_safe(nir_src, src, &(reg_or_ssa_def)->if_uses, use_link)

typedef struct {
   union {
      nir_reg_dest reg;
      nir_ssa_def ssa;
   };

   bool is_ssa;
} nir_dest;

#define NIR_DEST_INIT (nir_dest) { { { NULL } } }

#define nir_foreach_def(reg, dest) \
   list_for_each_entry(nir_dest, dest, &(reg)->defs, reg.def_link)

#define nir_foreach_def_safe(reg, dest) \
   list_for_each_entry_safe(nir_dest, dest, &(reg)->defs, reg.def_link)

static inline nir_src
nir_src_for_ssa(nir_ssa_def *def)
{
   nir_src src = NIR_SRC_INIT;

   src.is_ssa = true;
   src.ssa = def;

   return src;
}

static inline nir_src
nir_src_for_reg(nir_register *reg)
{
   nir_src src = NIR_SRC_INIT;

   src.is_ssa = false;
   src.reg.reg = reg;
   src.reg.indirect = NULL;
   src.reg.base_offset = 0;

   return src;
}

static inline nir_dest
nir_dest_for_reg(nir_register *reg)
{
   nir_dest dest = NIR_DEST_INIT;

   dest.reg.reg = reg;

   return dest;
}

void nir_src_copy(nir_src *dest, const nir_src *src, void *instr_or_if);
void nir_dest_copy(nir_dest *dest, const nir_dest *src, nir_instr *instr);

typedef struct {
   nir_src src;

   /**
    * \name input modifiers
    */
   /*@{*/
   /**
    * For inputs interpreted as floating point, flips the sign bit. For
    * inputs interpreted as integers, performs the two's complement negation.
    */
   bool negate;

   /**
    * Clears the sign bit for floating point values, and computes the integer
    * absolute value for integers. Note that the negate modifier acts after
    * the absolute value modifier, therefore if both are set then all inputs
    * will become negative.
    */
   bool abs;
   /*@}*/

   /**
    * For each input component, says which component of the register it is
    * chosen from. Note that which elements of the swizzle are used and which
    * are ignored are based on the write mask for most opcodes - for example,
    * a statement like "foo.xzw = bar.zyx" would have a writemask of 1101b and
    * a swizzle of {2, x, 1, 0} where x means "don't care."
    */
   uint8_t swizzle[4];
} nir_alu_src;

typedef struct {
   nir_dest dest;

   /**
    * \name saturate output modifier
    *
    * Only valid for opcodes that output floating-point numbers. Clamps the
    * output to between 0.0 and 1.0 inclusive.
    */

   bool saturate;

   unsigned write_mask : 4; /* ignored if dest.is_ssa is true */
} nir_alu_dest;

typedef enum {
   nir_type_invalid = 0, /* Not a valid type */
   nir_type_float,
   nir_type_int,
   nir_type_uint,
   nir_type_bool
} nir_alu_type;

typedef enum {
   NIR_OP_IS_COMMUTATIVE = (1 << 0),
   NIR_OP_IS_ASSOCIATIVE = (1 << 1),
} nir_op_algebraic_property;

typedef struct {
   const char *name;

   unsigned num_inputs;

   /**
    * The number of components in the output
    *
    * If non-zero, this is the size of the output and input sizes are
    * explicitly given; swizzle and writemask are still in effect, but if
    * the output component is masked out, then the input component may
    * still be in use.
    *
    * If zero, the opcode acts in the standard, per-component manner; the
    * operation is performed on each component (except the ones that are
    * masked out) with the input being taken from the input swizzle for
    * that component.
    *
    * The size of some of the inputs may be given (i.e. non-zero) even
    * though output_size is zero; in that case, the inputs with a zero
    * size act per-component, while the inputs with non-zero size don't.
    */
   unsigned output_size;

   /**
    * The type of vector that the instruction outputs. Note that the
    * staurate modifier is only allowed on outputs with the float type.
    */

   nir_alu_type output_type;

   /**
    * The number of components in each input
    */
   unsigned input_sizes[4];

   /**
    * The type of vector that each input takes. Note that negate and
    * absolute value are only allowed on inputs with int or float type and
    * behave differently on the two.
    */
   nir_alu_type input_types[4];

   nir_op_algebraic_property algebraic_properties;
} nir_op_info;

extern const nir_op_info nir_op_infos[nir_num_opcodes];

typedef struct nir_alu_instr {
   nir_instr instr;
   nir_op op;
   nir_alu_dest dest;
   nir_alu_src src[];
} nir_alu_instr;

void nir_alu_src_copy(nir_alu_src *dest, const nir_alu_src *src,
                      nir_alu_instr *instr);
void nir_alu_dest_copy(nir_alu_dest *dest, const nir_alu_dest *src,
                       nir_alu_instr *instr);

/* is this source channel used? */
static inline bool
nir_alu_instr_channel_used(nir_alu_instr *instr, unsigned src, unsigned channel)
{
   if (nir_op_infos[instr->op].input_sizes[src] > 0)
      return channel < nir_op_infos[instr->op].input_sizes[src];

   return (instr->dest.write_mask >> channel) & 1;
}

/*
 * For instructions whose destinations are SSA, get the number of channels
 * used for a source
 */
static inline unsigned
nir_ssa_alu_instr_src_components(const nir_alu_instr *instr, unsigned src)
{
   assert(instr->dest.dest.is_ssa);

   if (nir_op_infos[instr->op].input_sizes[src] > 0)
      return nir_op_infos[instr->op].input_sizes[src];

   return instr->dest.dest.ssa.num_components;
}

typedef enum {
   nir_deref_type_var,
   nir_deref_type_array,
   nir_deref_type_struct
} nir_deref_type;

typedef struct nir_deref {
   nir_deref_type deref_type;
   struct nir_deref *child;
   const struct glsl_type *type;
} nir_deref;

typedef struct {
   nir_deref deref;

   nir_variable *var;
} nir_deref_var;

/* This enum describes how the array is referenced.  If the deref is
 * direct then the base_offset is used.  If the deref is indirect then then
 * offset is given by base_offset + indirect.  If the deref is a wildcard
 * then the deref refers to all of the elements of the array at the same
 * time.  Wildcard dereferences are only ever allowed in copy_var
 * intrinsics and the source and destination derefs must have matching
 * wildcards.
 */
typedef enum {
   nir_deref_array_type_direct,
   nir_deref_array_type_indirect,
   nir_deref_array_type_wildcard,
} nir_deref_array_type;

typedef struct {
   nir_deref deref;

   nir_deref_array_type deref_array_type;
   unsigned base_offset;
   nir_src indirect;
} nir_deref_array;

typedef struct {
   nir_deref deref;

   unsigned index;
} nir_deref_struct;

NIR_DEFINE_CAST(nir_deref_as_var, nir_deref, nir_deref_var, deref)
NIR_DEFINE_CAST(nir_deref_as_array, nir_deref, nir_deref_array, deref)
NIR_DEFINE_CAST(nir_deref_as_struct, nir_deref, nir_deref_struct, deref)

/* Returns the last deref in the chain. */
static inline nir_deref *
nir_deref_tail(nir_deref *deref)
{
   while (deref->child)
      deref = deref->child;
   return deref;
}

typedef struct {
   nir_instr instr;

   unsigned num_params;
   nir_deref_var **params;
   nir_deref_var *return_deref;

   struct nir_function *callee;
} nir_call_instr;

#define INTRINSIC(name, num_srcs, src_components, has_dest, dest_components, \
                  num_variables, num_indices, idx0, idx1, idx2, flags) \
   nir_intrinsic_##name,

#define LAST_INTRINSIC(name) nir_last_intrinsic = nir_intrinsic_##name,

typedef enum {
#include "nir_intrinsics.h"
   nir_num_intrinsics = nir_last_intrinsic + 1
} nir_intrinsic_op;

#undef INTRINSIC
#undef LAST_INTRINSIC

#define NIR_INTRINSIC_MAX_CONST_INDEX 3

/** Represents an intrinsic
 *
 * An intrinsic is an instruction type for handling things that are
 * more-or-less regular operations but don't just consume and produce SSA
 * values like ALU operations do.  Intrinsics are not for things that have
 * special semantic meaning such as phi nodes and parallel copies.
 * Examples of intrinsics include variable load/store operations, system
 * value loads, and the like.  Even though texturing more-or-less falls
 * under this category, texturing is its own instruction type because
 * trying to represent texturing with intrinsics would lead to a
 * combinatorial explosion of intrinsic opcodes.
 *
 * By having a single instruction type for handling a lot of different
 * cases, optimization passes can look for intrinsics and, for the most
 * part, completely ignore them.  Each intrinsic type also has a few
 * possible flags that govern whether or not they can be reordered or
 * eliminated.  That way passes like dead code elimination can still work
 * on intrisics without understanding the meaning of each.
 *
 * Each intrinsic has some number of constant indices, some number of
 * variables, and some number of sources.  What these sources, variables,
 * and indices mean depends on the intrinsic and is documented with the
 * intrinsic declaration in nir_intrinsics.h.  Intrinsics and texture
 * instructions are the only types of instruction that can operate on
 * variables.
 */
typedef struct {
   nir_instr instr;

   nir_intrinsic_op intrinsic;

   nir_dest dest;

   /** number of components if this is a vectorized intrinsic
    *
    * Similarly to ALU operations, some intrinsics are vectorized.
    * An intrinsic is vectorized if nir_intrinsic_infos.dest_components == 0.
    * For vectorized intrinsics, the num_components field specifies the
    * number of destination components and the number of source components
    * for all sources with nir_intrinsic_infos.src_components[i] == 0.
    */
   uint8_t num_components;

   int const_index[NIR_INTRINSIC_MAX_CONST_INDEX];

   nir_deref_var *variables[2];

   nir_src src[];
} nir_intrinsic_instr;

/**
 * \name NIR intrinsics semantic flags
 *
 * information about what the compiler can do with the intrinsics.
 *
 * \sa nir_intrinsic_info::flags
 */
typedef enum {
   /**
    * whether the intrinsic can be safely eliminated if none of its output
    * value is not being used.
    */
   NIR_INTRINSIC_CAN_ELIMINATE = (1 << 0),

   /**
    * Whether the intrinsic can be reordered with respect to any other
    * intrinsic, i.e. whether the only reordering dependencies of the
    * intrinsic are due to the register reads/writes.
    */
   NIR_INTRINSIC_CAN_REORDER = (1 << 1),
} nir_intrinsic_semantic_flag;

/**
 * \name NIR intrinsics const-index flag
 *
 * Indicates the usage of a const_index slot.
 *
 * \sa nir_intrinsic_info::index_map
 */
typedef enum {
   /**
    * Generally instructions that take a offset src argument, can encode
    * a constant 'base' value which is added to the offset.
    */
   NIR_INTRINSIC_BASE = 1,

   /**
    * For store instructions, a writemask for the store.
    */
   NIR_INTRINSIC_WRMASK = 2,

   /**
    * The stream-id for GS emit_vertex/end_primitive intrinsics.
    */
   NIR_INTRINSIC_STREAM_ID = 3,

   /**
    * The clip-plane id for load_user_clip_plane intrinsic.
    */
   NIR_INTRINSIC_UCP_ID = 4,

   /**
    * The range of a load operation.  This specifies the maximum amount of
    * data starting at the base offset (if any) that can be accessed.
    */
   NIR_INTRINSIC_RANGE = 5,

   /**
    * The Vulkan descriptor set for vulkan_resource_index intrinsic.
    */
   NIR_INTRINSIC_DESC_SET = 6,

   /**
    * The Vulkan descriptor set binding for vulkan_resource_index intrinsic.
    */
   NIR_INTRINSIC_BINDING = 7,

   NIR_INTRINSIC_NUM_INDEX_FLAGS,

} nir_intrinsic_index_flag;

#define NIR_INTRINSIC_MAX_INPUTS 4

typedef struct {
   const char *name;

   unsigned num_srcs; /** < number of register/SSA inputs */

   /** number of components of each input register
    *
    * If this value is 0, the number of components is given by the
    * num_components field of nir_intrinsic_instr.
    */
   unsigned src_components[NIR_INTRINSIC_MAX_INPUTS];

   bool has_dest;

   /** number of components of the output register
    *
    * If this value is 0, the number of components is given by the
    * num_components field of nir_intrinsic_instr.
    */
   unsigned dest_components;

   /** the number of inputs/outputs that are variables */
   unsigned num_variables;

   /** the number of constant indices used by the intrinsic */
   unsigned num_indices;

   /** indicates the usage of intr->const_index[n] */
   unsigned index_map[NIR_INTRINSIC_NUM_INDEX_FLAGS];

   /** semantic flags for calls to this intrinsic */
   nir_intrinsic_semantic_flag flags;
} nir_intrinsic_info;

extern const nir_intrinsic_info nir_intrinsic_infos[nir_num_intrinsics];


#define INTRINSIC_IDX_ACCESSORS(name, flag, type)                             \
static inline type                                                            \
nir_intrinsic_##name(nir_intrinsic_instr *instr)                              \
{                                                                             \
   const nir_intrinsic_info *info = &nir_intrinsic_infos[instr->intrinsic];   \
   assert(info->index_map[NIR_INTRINSIC_##flag] > 0);                         \
   return instr->const_index[info->index_map[NIR_INTRINSIC_##flag] - 1];      \
}                                                                             \
static inline void                                                            \
nir_intrinsic_set_##name(nir_intrinsic_instr *instr, type val)                \
{                                                                             \
   const nir_intrinsic_info *info = &nir_intrinsic_infos[instr->intrinsic];   \
   assert(info->index_map[NIR_INTRINSIC_##flag] > 0);                         \
   instr->const_index[info->index_map[NIR_INTRINSIC_##flag] - 1] = val;       \
}

INTRINSIC_IDX_ACCESSORS(write_mask, WRMASK, unsigned)
INTRINSIC_IDX_ACCESSORS(base, BASE, int)
INTRINSIC_IDX_ACCESSORS(stream_id, STREAM_ID, unsigned)
INTRINSIC_IDX_ACCESSORS(ucp_id, UCP_ID, unsigned)
INTRINSIC_IDX_ACCESSORS(range, RANGE, unsigned)
INTRINSIC_IDX_ACCESSORS(desc_set, DESC_SET, unsigned)
INTRINSIC_IDX_ACCESSORS(binding, BINDING, unsigned)

/**
 * \group texture information
 *
 * This gives semantic information about textures which is useful to the
 * frontend, the backend, and lowering passes, but not the optimizer.
 */

typedef enum {
   nir_tex_src_coord,
   nir_tex_src_projector,
   nir_tex_src_comparitor, /* shadow comparitor */
   nir_tex_src_offset,
   nir_tex_src_bias,
   nir_tex_src_lod,
   nir_tex_src_ms_index, /* MSAA sample index */
   nir_tex_src_ddx,
   nir_tex_src_ddy,
   nir_tex_src_texture_offset, /* < dynamically uniform indirect offset */
   nir_tex_src_sampler_offset, /* < dynamically uniform indirect offset */
   nir_num_tex_src_types
} nir_tex_src_type;

typedef struct {
   nir_src src;
   nir_tex_src_type src_type;
} nir_tex_src;

typedef enum {
   nir_texop_tex,                /**< Regular texture look-up */
   nir_texop_txb,                /**< Texture look-up with LOD bias */
   nir_texop_txl,                /**< Texture look-up with explicit LOD */
   nir_texop_txd,                /**< Texture look-up with partial derivatvies */
   nir_texop_txf,                /**< Texel fetch with explicit LOD */
   nir_texop_txf_ms,                /**< Multisample texture fetch */
   nir_texop_txs,                /**< Texture size */
   nir_texop_lod,                /**< Texture lod query */
   nir_texop_tg4,                /**< Texture gather */
   nir_texop_query_levels,       /**< Texture levels query */
   nir_texop_texture_samples,    /**< Texture samples query */
   nir_texop_samples_identical,  /**< Query whether all samples are definitely
                                  * identical.
                                  */
} nir_texop;

typedef struct {
   nir_instr instr;

   enum glsl_sampler_dim sampler_dim;
   nir_alu_type dest_type;

   nir_texop op;
   nir_dest dest;
   nir_tex_src *src;
   unsigned num_srcs, coord_components;
   bool is_array, is_shadow;

   /**
    * If is_shadow is true, whether this is the old-style shadow that outputs 4
    * components or the new-style shadow that outputs 1 component.
    */
   bool is_new_style_shadow;

   /* gather component selector */
   unsigned component : 2;

   /** The texture index
    *
    * If this texture instruction has a nir_tex_src_texture_offset source,
    * then the texture index is given by texture_index + texture_offset.
    */
   unsigned texture_index;

   /** The size of the texture array or 0 if it's not an array */
   unsigned texture_array_size;

   /** The texture deref
    *
    * If this is null, use texture_index instead.
    */
   nir_deref_var *texture;

   /** The sampler index
    *
    * The following operations do not require a sampler and, as such, this
    * field should be ignored:
    *    - nir_texop_txf
    *    - nir_texop_txf_ms
    *    - nir_texop_txs
    *    - nir_texop_lod
    *    - nir_texop_tg4
    *    - nir_texop_query_levels
    *    - nir_texop_texture_samples
    *    - nir_texop_samples_identical
    *
    * If this texture instruction has a nir_tex_src_sampler_offset source,
    * then the sampler index is given by sampler_index + sampler_offset.
    */
   unsigned sampler_index;

   /** The sampler deref
    *
    * If this is null, use sampler_index instead.
    */
   nir_deref_var *sampler;
} nir_tex_instr;

static inline unsigned
nir_tex_instr_dest_size(nir_tex_instr *instr)
{
   switch (instr->op) {
   case nir_texop_txs: {
      unsigned ret;
      switch (instr->sampler_dim) {
         case GLSL_SAMPLER_DIM_1D:
         case GLSL_SAMPLER_DIM_BUF:
            ret = 1;
            break;
         case GLSL_SAMPLER_DIM_2D:
         case GLSL_SAMPLER_DIM_CUBE:
         case GLSL_SAMPLER_DIM_MS:
         case GLSL_SAMPLER_DIM_RECT:
         case GLSL_SAMPLER_DIM_EXTERNAL:
            ret = 2;
            break;
         case GLSL_SAMPLER_DIM_3D:
            ret = 3;
            break;
         default:
            unreachable("not reached");
      }
      if (instr->is_array)
         ret++;
      return ret;
   }

   case nir_texop_lod:
      return 2;

   case nir_texop_texture_samples:
   case nir_texop_query_levels:
   case nir_texop_samples_identical:
      return 1;

   default:
      if (instr->is_shadow && instr->is_new_style_shadow)
         return 1;

      return 4;
   }
}

/* Returns true if this texture operation queries something about the texture
 * rather than actually sampling it.
 */
static inline bool
nir_tex_instr_is_query(nir_tex_instr *instr)
{
   switch (instr->op) {
   case nir_texop_txs:
   case nir_texop_lod:
   case nir_texop_texture_samples:
   case nir_texop_query_levels:
      return true;
   case nir_texop_tex:
   case nir_texop_txb:
   case nir_texop_txl:
   case nir_texop_txd:
   case nir_texop_txf:
   case nir_texop_txf_ms:
   case nir_texop_tg4:
      return false;
   default:
      unreachable("Invalid texture opcode");
   }
}

static inline unsigned
nir_tex_instr_src_size(nir_tex_instr *instr, unsigned src)
{
   if (instr->src[src].src_type == nir_tex_src_coord)
      return instr->coord_components;


   if (instr->src[src].src_type == nir_tex_src_offset ||
       instr->src[src].src_type == nir_tex_src_ddx ||
       instr->src[src].src_type == nir_tex_src_ddy) {
      if (instr->is_array)
         return instr->coord_components - 1;
      else
         return instr->coord_components;
   }

   return 1;
}

static inline int
nir_tex_instr_src_index(nir_tex_instr *instr, nir_tex_src_type type)
{
   for (unsigned i = 0; i < instr->num_srcs; i++)
      if (instr->src[i].src_type == type)
         return (int) i;

   return -1;
}

typedef struct {
   union {
      float f[4];
      int32_t i[4];
      uint32_t u[4];
   };
} nir_const_value;

typedef struct {
   nir_instr instr;

   nir_const_value value;

   nir_ssa_def def;
} nir_load_const_instr;

typedef enum {
   nir_jump_return,
   nir_jump_break,
   nir_jump_continue,
} nir_jump_type;

typedef struct {
   nir_instr instr;
   nir_jump_type type;
} nir_jump_instr;

/* creates a new SSA variable in an undefined state */

typedef struct {
   nir_instr instr;
   nir_ssa_def def;
} nir_ssa_undef_instr;

typedef struct {
   struct exec_node node;

   /* The predecessor block corresponding to this source */
   struct nir_block *pred;

   nir_src src;
} nir_phi_src;

#define nir_foreach_phi_src(phi, entry) \
   foreach_list_typed(nir_phi_src, entry, node, &(phi)->srcs)
#define nir_foreach_phi_src_safe(phi, entry) \
   foreach_list_typed_safe(nir_phi_src, entry, node, &(phi)->srcs)

typedef struct {
   nir_instr instr;

   struct exec_list srcs; /** < list of nir_phi_src */

   nir_dest dest;
} nir_phi_instr;

typedef struct {
   struct exec_node node;
   nir_src src;
   nir_dest dest;
} nir_parallel_copy_entry;

#define nir_foreach_parallel_copy_entry(pcopy, entry) \
   foreach_list_typed(nir_parallel_copy_entry, entry, node, &(pcopy)->entries)

typedef struct {
   nir_instr instr;

   /* A list of nir_parallel_copy_entry's.  The sources of all of the
    * entries are copied to the corresponding destinations "in parallel".
    * In other words, if we have two entries: a -> b and b -> a, the values
    * get swapped.
    */
   struct exec_list entries;
} nir_parallel_copy_instr;

NIR_DEFINE_CAST(nir_instr_as_alu, nir_instr, nir_alu_instr, instr)
NIR_DEFINE_CAST(nir_instr_as_call, nir_instr, nir_call_instr, instr)
NIR_DEFINE_CAST(nir_instr_as_jump, nir_instr, nir_jump_instr, instr)
NIR_DEFINE_CAST(nir_instr_as_tex, nir_instr, nir_tex_instr, instr)
NIR_DEFINE_CAST(nir_instr_as_intrinsic, nir_instr, nir_intrinsic_instr, instr)
NIR_DEFINE_CAST(nir_instr_as_load_const, nir_instr, nir_load_const_instr, instr)
NIR_DEFINE_CAST(nir_instr_as_ssa_undef, nir_instr, nir_ssa_undef_instr, instr)
NIR_DEFINE_CAST(nir_instr_as_phi, nir_instr, nir_phi_instr, instr)
NIR_DEFINE_CAST(nir_instr_as_parallel_copy, nir_instr,
                nir_parallel_copy_instr, instr)

/*
 * Control flow
 *
 * Control flow consists of a tree of control flow nodes, which include
 * if-statements and loops. The leaves of the tree are basic blocks, lists of
 * instructions that always run start-to-finish. Each basic block also keeps
 * track of its successors (blocks which may run immediately after the current
 * block) and predecessors (blocks which could have run immediately before the
 * current block). Each function also has a start block and an end block which
 * all return statements point to (which is always empty). Together, all the
 * blocks with their predecessors and successors make up the control flow
 * graph (CFG) of the function. There are helpers that modify the tree of
 * control flow nodes while modifying the CFG appropriately; these should be
 * used instead of modifying the tree directly.
 */

typedef enum {
   nir_cf_node_block,
   nir_cf_node_if,
   nir_cf_node_loop,
   nir_cf_node_function
} nir_cf_node_type;

typedef struct nir_cf_node {
   struct exec_node node;
   nir_cf_node_type type;
   struct nir_cf_node *parent;
} nir_cf_node;

typedef struct nir_block {
   nir_cf_node cf_node;

   struct exec_list instr_list; /** < list of nir_instr */

   /** generic block index; generated by nir_index_blocks */
   unsigned index;

   /*
    * Each block can only have up to 2 successors, so we put them in a simple
    * array - no need for anything more complicated.
    */
   struct nir_block *successors[2];

   /* Set of nir_block predecessors in the CFG */
   struct set *predecessors;

   /*
    * this node's immediate dominator in the dominance tree - set to NULL for
    * the start block.
    */
   struct nir_block *imm_dom;

   /* This node's children in the dominance tree */
   unsigned num_dom_children;
   struct nir_block **dom_children;

   /* Set of nir_block's on the dominance frontier of this block */
   struct set *dom_frontier;

   /*
    * These two indices have the property that dom_{pre,post}_index for each
    * child of this block in the dominance tree will always be between
    * dom_pre_index and dom_post_index for this block, which makes testing if
    * a given block is dominated by another block an O(1) operation.
    */
   unsigned dom_pre_index, dom_post_index;

   /* live in and out for this block; used for liveness analysis */
   BITSET_WORD *live_in;
   BITSET_WORD *live_out;
} nir_block;

static inline nir_instr *
nir_block_first_instr(nir_block *block)
{
   struct exec_node *head = exec_list_get_head(&block->instr_list);
   return exec_node_data(nir_instr, head, node);
}

static inline nir_instr *
nir_block_last_instr(nir_block *block)
{
   struct exec_node *tail = exec_list_get_tail(&block->instr_list);
   return exec_node_data(nir_instr, tail, node);
}

#define nir_foreach_instr(block, instr) \
   foreach_list_typed(nir_instr, instr, node, &(block)->instr_list)
#define nir_foreach_instr_reverse(block, instr) \
   foreach_list_typed_reverse(nir_instr, instr, node, &(block)->instr_list)
#define nir_foreach_instr_safe(block, instr) \
   foreach_list_typed_safe(nir_instr, instr, node, &(block)->instr_list)
#define nir_foreach_instr_reverse_safe(block, instr) \
   foreach_list_typed_reverse_safe(nir_instr, instr, node, &(block)->instr_list)

typedef struct nir_if {
   nir_cf_node cf_node;
   nir_src condition;

   struct exec_list then_list; /** < list of nir_cf_node */
   struct exec_list else_list; /** < list of nir_cf_node */
} nir_if;

static inline nir_cf_node *
nir_if_first_then_node(nir_if *if_stmt)
{
   struct exec_node *head = exec_list_get_head(&if_stmt->then_list);
   return exec_node_data(nir_cf_node, head, node);
}

static inline nir_cf_node *
nir_if_last_then_node(nir_if *if_stmt)
{
   struct exec_node *tail = exec_list_get_tail(&if_stmt->then_list);
   return exec_node_data(nir_cf_node, tail, node);
}

static inline nir_cf_node *
nir_if_first_else_node(nir_if *if_stmt)
{
   struct exec_node *head = exec_list_get_head(&if_stmt->else_list);
   return exec_node_data(nir_cf_node, head, node);
}

static inline nir_cf_node *
nir_if_last_else_node(nir_if *if_stmt)
{
   struct exec_node *tail = exec_list_get_tail(&if_stmt->else_list);
   return exec_node_data(nir_cf_node, tail, node);
}

typedef struct {
   nir_cf_node cf_node;

   struct exec_list body; /** < list of nir_cf_node */
} nir_loop;

static inline nir_cf_node *
nir_loop_first_cf_node(nir_loop *loop)
{
   return exec_node_data(nir_cf_node, exec_list_get_head(&loop->body), node);
}

static inline nir_cf_node *
nir_loop_last_cf_node(nir_loop *loop)
{
   return exec_node_data(nir_cf_node, exec_list_get_tail(&loop->body), node);
}

/**
 * Various bits of metadata that can may be created or required by
 * optimization and analysis passes
 */
typedef enum {
   nir_metadata_none = 0x0,
   nir_metadata_block_index = 0x1,
   nir_metadata_dominance = 0x2,
   nir_metadata_live_ssa_defs = 0x4,
   nir_metadata_not_properly_reset = 0x8,
} nir_metadata;

typedef struct {
   nir_cf_node cf_node;

   /** pointer to the function of which this is an implementation */
   struct nir_function *function;

   struct exec_list body; /** < list of nir_cf_node */

   nir_block *end_block;

   /** list for all local variables in the function */
   struct exec_list locals;

   /** array of variables used as parameters */
   unsigned num_params;
   nir_variable **params;

   /** variable used to hold the result of the function */
   nir_variable *return_var;

   /** list of local registers in the function */
   struct exec_list registers;

   /** next available local register index */
   unsigned reg_alloc;

   /** next available SSA value index */
   unsigned ssa_alloc;

   /* total number of basic blocks, only valid when block_index_dirty = false */
   unsigned num_blocks;

   nir_metadata valid_metadata;
} nir_function_impl;

static inline nir_block *
nir_start_block(nir_function_impl *impl)
{
   return (nir_block *) exec_list_get_head(&impl->body);
}

static inline nir_cf_node *
nir_cf_node_next(nir_cf_node *node)
{
   struct exec_node *next = exec_node_get_next(&node->node);
   if (exec_node_is_tail_sentinel(next))
      return NULL;
   else
      return exec_node_data(nir_cf_node, next, node);
}

static inline nir_cf_node *
nir_cf_node_prev(nir_cf_node *node)
{
   struct exec_node *prev = exec_node_get_prev(&node->node);
   if (exec_node_is_head_sentinel(prev))
      return NULL;
   else
      return exec_node_data(nir_cf_node, prev, node);
}

static inline bool
nir_cf_node_is_first(const nir_cf_node *node)
{
   return exec_node_is_head_sentinel(node->node.prev);
}

static inline bool
nir_cf_node_is_last(const nir_cf_node *node)
{
   return exec_node_is_tail_sentinel(node->node.next);
}

NIR_DEFINE_CAST(nir_cf_node_as_block, nir_cf_node, nir_block, cf_node)
NIR_DEFINE_CAST(nir_cf_node_as_if, nir_cf_node, nir_if, cf_node)
NIR_DEFINE_CAST(nir_cf_node_as_loop, nir_cf_node, nir_loop, cf_node)
NIR_DEFINE_CAST(nir_cf_node_as_function, nir_cf_node, nir_function_impl, cf_node)

typedef enum {
   nir_parameter_in,
   nir_parameter_out,
   nir_parameter_inout,
} nir_parameter_type;

typedef struct {
   nir_parameter_type param_type;
   const struct glsl_type *type;
} nir_parameter;

typedef struct nir_function {
   struct exec_node node;

   const char *name;
   struct nir_shader *shader;

   unsigned num_params;
   nir_parameter *params;
   const struct glsl_type *return_type;

   /** The implementation of this function.
    *
    * If the function is only declared and not implemented, this is NULL.
    */
   nir_function_impl *impl;
} nir_function;

typedef struct nir_shader_compiler_options {
   bool lower_fdiv;
   bool lower_ffma;
   bool lower_flrp;
   bool lower_fpow;
   bool lower_fsat;
   bool lower_fsqrt;
   bool lower_fmod;
   bool lower_bitfield_extract;
   bool lower_bitfield_insert;
   bool lower_uadd_carry;
   bool lower_usub_borrow;
   /** lowers fneg and ineg to fsub and isub. */
   bool lower_negate;
   /** lowers fsub and isub to fadd+fneg and iadd+ineg. */
   bool lower_sub;

   /* lower {slt,sge,seq,sne} to {flt,fge,feq,fne} + b2f: */
   bool lower_scmp;

   /* Does the native fdot instruction replicate its result for four
    * components?  If so, then opt_algebraic_late will turn all fdotN
    * instructions into fdot_replicatedN instructions.
    */
   bool fdot_replicates;

   /** lowers ffract to fsub+ffloor: */
   bool lower_ffract;

   bool lower_pack_half_2x16;
   bool lower_pack_unorm_2x16;
   bool lower_pack_snorm_2x16;
   bool lower_pack_unorm_4x8;
   bool lower_pack_snorm_4x8;
   bool lower_unpack_half_2x16;
   bool lower_unpack_unorm_2x16;
   bool lower_unpack_snorm_2x16;
   bool lower_unpack_unorm_4x8;
   bool lower_unpack_snorm_4x8;

   bool lower_extract_byte;
   bool lower_extract_word;

   /**
    * Does the driver support real 32-bit integers?  (Otherwise, integers
    * are simulated by floats.)
    */
   bool native_integers;

   /* Indicates that the driver only has zero-based vertex id */
   bool vertex_id_zero_based;
} nir_shader_compiler_options;

typedef struct nir_shader_info {
   const char *name;

   /* Descriptive name provided by the client; may be NULL */
   const char *label;

   /* Number of textures used by this shader */
   unsigned num_textures;
   /* Number of uniform buffers used by this shader */
   unsigned num_ubos;
   /* Number of atomic buffers used by this shader */
   unsigned num_abos;
   /* Number of shader storage buffers used by this shader */
   unsigned num_ssbos;
   /* Number of images used by this shader */
   unsigned num_images;

   /* Which inputs are actually read */
   uint64_t inputs_read;
   /* Which outputs are actually written */
   uint64_t outputs_written;
   /* Which system values are actually read */
   uint64_t system_values_read;

   /* Which patch inputs are actually read */
   uint32_t patch_inputs_read;
   /* Which patch outputs are actually written */
   uint32_t patch_outputs_written;

   /* Whether or not this shader ever uses textureGather() */
   bool uses_texture_gather;

   /* Whether or not this shader uses the gl_ClipDistance output */
   bool uses_clip_distance_out;

   /* Whether or not separate shader objects were used */
   bool separate_shader;

   /** Was this shader linked with any transform feedback varyings? */
   bool has_transform_feedback_varyings;

   union {
      struct {
         /** The number of vertices recieves per input primitive */
         unsigned vertices_in;

         /** The output primitive type (GL enum value) */
         unsigned output_primitive;

         /** The maximum number of vertices the geometry shader might write. */
         unsigned vertices_out;

         /** 1 .. MAX_GEOMETRY_SHADER_INVOCATIONS */
         unsigned invocations;

         /** Whether or not this shader uses EndPrimitive */
         bool uses_end_primitive;

         /** Whether or not this shader uses non-zero streams */
         bool uses_streams;
      } gs;

      struct {
         bool uses_discard;

         /**
          * Whether early fragment tests are enabled as defined by
          * ARB_shader_image_load_store.
          */
         bool early_fragment_tests;

         /** gl_FragDepth layout for ARB_conservative_depth. */
         enum gl_frag_depth_layout depth_layout;
      } fs;

      struct {
         unsigned local_size[3];
      } cs;

      struct {
         /** The number of vertices in the TCS output patch. */
         unsigned vertices_out;
      } tcs;
   };
} nir_shader_info;

typedef struct nir_shader {
   /** list of uniforms (nir_variable) */
   struct exec_list uniforms;

   /** list of inputs (nir_variable) */
   struct exec_list inputs;

   /** list of outputs (nir_variable) */
   struct exec_list outputs;

   /** list of shared compute variables (nir_variable) */
   struct exec_list shared;

   /** Set of driver-specific options for the shader.
    *
    * The memory for the options is expected to be kept in a single static
    * copy by the driver.
    */
   const struct nir_shader_compiler_options *options;

   /** Various bits of compile-time information about a given shader */
   struct nir_shader_info info;

   /** list of global variables in the shader (nir_variable) */
   struct exec_list globals;

   /** list of system value variables in the shader (nir_variable) */
   struct exec_list system_values;

   struct exec_list functions; /** < list of nir_function */

   /** list of global register in the shader */
   struct exec_list registers;

   /** next available global register index */
   unsigned reg_alloc;

   /**
    * the highest index a load_input_*, load_uniform_*, etc. intrinsic can
    * access plus one
    */
   unsigned num_inputs, num_uniforms, num_outputs, num_shared;

   /** The shader stage, such as MESA_SHADER_VERTEX. */
   gl_shader_stage stage;
} nir_shader;

static inline nir_function *
nir_shader_get_entrypoint(nir_shader *shader)
{
   assert(exec_list_length(&shader->functions) == 1);
   struct exec_node *func_node = exec_list_get_head(&shader->functions);
   nir_function *func = exec_node_data(nir_function, func_node, node);
   return func;
}

#define nir_foreach_function(shader, func) \
   foreach_list_typed(nir_function, func, node, &(shader)->functions)

nir_shader *nir_shader_create(void *mem_ctx,
                              gl_shader_stage stage,
                              const nir_shader_compiler_options *options);

/** creates a register, including assigning it an index and adding it to the list */
nir_register *nir_global_reg_create(nir_shader *shader);

nir_register *nir_local_reg_create(nir_function_impl *impl);

void nir_reg_remove(nir_register *reg);

/** Adds a variable to the appropreate list in nir_shader */
void nir_shader_add_variable(nir_shader *shader, nir_variable *var);

static inline void
nir_function_impl_add_variable(nir_function_impl *impl, nir_variable *var)
{
   assert(var->data.mode == nir_var_local);
   exec_list_push_tail(&impl->locals, &var->node);
}

/** creates a variable, sets a few defaults, and adds it to the list */
nir_variable *nir_variable_create(nir_shader *shader,
                                  nir_variable_mode mode,
                                  const struct glsl_type *type,
                                  const char *name);
/** creates a local variable and adds it to the list */
nir_variable *nir_local_variable_create(nir_function_impl *impl,
                                        const struct glsl_type *type,
                                        const char *name);

/** creates a function and adds it to the shader's list of functions */
nir_function *nir_function_create(nir_shader *shader, const char *name);

nir_function_impl *nir_function_impl_create(nir_function *func);
/** creates a function_impl that isn't tied to any particular function */
nir_function_impl *nir_function_impl_create_bare(nir_shader *shader);

nir_block *nir_block_create(nir_shader *shader);
nir_if *nir_if_create(nir_shader *shader);
nir_loop *nir_loop_create(nir_shader *shader);

nir_function_impl *nir_cf_node_get_function(nir_cf_node *node);

/** requests that the given pieces of metadata be generated */
void nir_metadata_require(nir_function_impl *impl, nir_metadata required);
/** dirties all but the preserved metadata */
void nir_metadata_preserve(nir_function_impl *impl, nir_metadata preserved);

/** creates an instruction with default swizzle/writemask/etc. with NULL registers */
nir_alu_instr *nir_alu_instr_create(nir_shader *shader, nir_op op);

nir_jump_instr *nir_jump_instr_create(nir_shader *shader, nir_jump_type type);

nir_load_const_instr *nir_load_const_instr_create(nir_shader *shader,
                                                  unsigned num_components);

nir_intrinsic_instr *nir_intrinsic_instr_create(nir_shader *shader,
                                                nir_intrinsic_op op);

nir_call_instr *nir_call_instr_create(nir_shader *shader,
                                      nir_function *callee);

nir_tex_instr *nir_tex_instr_create(nir_shader *shader, unsigned num_srcs);

nir_phi_instr *nir_phi_instr_create(nir_shader *shader);

nir_parallel_copy_instr *nir_parallel_copy_instr_create(nir_shader *shader);

nir_ssa_undef_instr *nir_ssa_undef_instr_create(nir_shader *shader,
                                                unsigned num_components);

nir_deref_var *nir_deref_var_create(void *mem_ctx, nir_variable *var);
nir_deref_array *nir_deref_array_create(void *mem_ctx);
nir_deref_struct *nir_deref_struct_create(void *mem_ctx, unsigned field_index);

nir_deref *nir_copy_deref(void *mem_ctx, nir_deref *deref);

nir_load_const_instr *
nir_deref_get_const_initializer_load(nir_shader *shader, nir_deref_var *deref);

/**
 * NIR Cursors and Instruction Insertion API
 * @{
 *
 * A tiny struct representing a point to insert/extract instructions or
 * control flow nodes.  Helps reduce the combinatorial explosion of possible
 * points to insert/extract.
 *
 * \sa nir_control_flow.h
 */
typedef enum {
   nir_cursor_before_block,
   nir_cursor_after_block,
   nir_cursor_before_instr,
   nir_cursor_after_instr,
} nir_cursor_option;

typedef struct {
   nir_cursor_option option;
   union {
      nir_block *block;
      nir_instr *instr;
   };
} nir_cursor;

static inline nir_block *
nir_cursor_current_block(nir_cursor cursor)
{
   if (cursor.option == nir_cursor_before_instr ||
       cursor.option == nir_cursor_after_instr) {
      return cursor.instr->block;
   } else {
      return cursor.block;
   }
}

bool nir_cursors_equal(nir_cursor a, nir_cursor b);

static inline nir_cursor
nir_before_block(nir_block *block)
{
   nir_cursor cursor;
   cursor.option = nir_cursor_before_block;
   cursor.block = block;
   return cursor;
}

static inline nir_cursor
nir_after_block(nir_block *block)
{
   nir_cursor cursor;
   cursor.option = nir_cursor_after_block;
   cursor.block = block;
   return cursor;
}

static inline nir_cursor
nir_before_instr(nir_instr *instr)
{
   nir_cursor cursor;
   cursor.option = nir_cursor_before_instr;
   cursor.instr = instr;
   return cursor;
}

static inline nir_cursor
nir_after_instr(nir_instr *instr)
{
   nir_cursor cursor;
   cursor.option = nir_cursor_after_instr;
   cursor.instr = instr;
   return cursor;
}

static inline nir_cursor
nir_after_block_before_jump(nir_block *block)
{
   nir_instr *last_instr = nir_block_last_instr(block);
   if (last_instr && last_instr->type == nir_instr_type_jump) {
      return nir_before_instr(last_instr);
   } else {
      return nir_after_block(block);
   }
}

static inline nir_cursor
nir_before_cf_node(nir_cf_node *node)
{
   if (node->type == nir_cf_node_block)
      return nir_before_block(nir_cf_node_as_block(node));

   return nir_after_block(nir_cf_node_as_block(nir_cf_node_prev(node)));
}

static inline nir_cursor
nir_after_cf_node(nir_cf_node *node)
{
   if (node->type == nir_cf_node_block)
      return nir_after_block(nir_cf_node_as_block(node));

   return nir_before_block(nir_cf_node_as_block(nir_cf_node_next(node)));
}

static inline nir_cursor
nir_after_cf_node_and_phis(nir_cf_node *node)
{
   if (node->type == nir_cf_node_block)
      return nir_after_block(nir_cf_node_as_block(node));

   nir_block *block = nir_cf_node_as_block(nir_cf_node_next(node));
   assert(block->cf_node.type == nir_cf_node_block);

   nir_foreach_instr(block, instr) {
      if (instr->type != nir_instr_type_phi)
         return nir_before_instr(instr);
   }
   return nir_after_block(block);
}

static inline nir_cursor
nir_before_cf_list(struct exec_list *cf_list)
{
   nir_cf_node *first_node = exec_node_data(nir_cf_node,
                                            exec_list_get_head(cf_list), node);
   return nir_before_cf_node(first_node);
}

static inline nir_cursor
nir_after_cf_list(struct exec_list *cf_list)
{
   nir_cf_node *last_node = exec_node_data(nir_cf_node,
                                           exec_list_get_tail(cf_list), node);
   return nir_after_cf_node(last_node);
}

/**
 * Insert a NIR instruction at the given cursor.
 *
 * Note: This does not update the cursor.
 */
void nir_instr_insert(nir_cursor cursor, nir_instr *instr);

static inline void
nir_instr_insert_before(nir_instr *instr, nir_instr *before)
{
   nir_instr_insert(nir_before_instr(instr), before);
}

static inline void
nir_instr_insert_after(nir_instr *instr, nir_instr *after)
{
   nir_instr_insert(nir_after_instr(instr), after);
}

static inline void
nir_instr_insert_before_block(nir_block *block, nir_instr *before)
{
   nir_instr_insert(nir_before_block(block), before);
}

static inline void
nir_instr_insert_after_block(nir_block *block, nir_instr *after)
{
   nir_instr_insert(nir_after_block(block), after);
}

static inline void
nir_instr_insert_before_cf(nir_cf_node *node, nir_instr *before)
{
   nir_instr_insert(nir_before_cf_node(node), before);
}

static inline void
nir_instr_insert_after_cf(nir_cf_node *node, nir_instr *after)
{
   nir_instr_insert(nir_after_cf_node(node), after);
}

static inline void
nir_instr_insert_before_cf_list(struct exec_list *list, nir_instr *before)
{
   nir_instr_insert(nir_before_cf_list(list), before);
}

static inline void
nir_instr_insert_after_cf_list(struct exec_list *list, nir_instr *after)
{
   nir_instr_insert(nir_after_cf_list(list), after);
}

void nir_instr_remove(nir_instr *instr);

/** @} */

typedef bool (*nir_foreach_ssa_def_cb)(nir_ssa_def *def, void *state);
typedef bool (*nir_foreach_dest_cb)(nir_dest *dest, void *state);
typedef bool (*nir_foreach_src_cb)(nir_src *src, void *state);
bool nir_foreach_ssa_def(nir_instr *instr, nir_foreach_ssa_def_cb cb,
                         void *state);
bool nir_foreach_dest(nir_instr *instr, nir_foreach_dest_cb cb, void *state);
bool nir_foreach_src(nir_instr *instr, nir_foreach_src_cb cb, void *state);

nir_const_value *nir_src_as_const_value(nir_src src);
bool nir_src_is_dynamically_uniform(nir_src src);
bool nir_srcs_equal(nir_src src1, nir_src src2);
void nir_instr_rewrite_src(nir_instr *instr, nir_src *src, nir_src new_src);
void nir_instr_move_src(nir_instr *dest_instr, nir_src *dest, nir_src *src);
void nir_if_rewrite_condition(nir_if *if_stmt, nir_src new_src);
void nir_instr_rewrite_dest(nir_instr *instr, nir_dest *dest,
                            nir_dest new_dest);

void nir_ssa_dest_init(nir_instr *instr, nir_dest *dest,
                       unsigned num_components, const char *name);
void nir_ssa_def_init(nir_instr *instr, nir_ssa_def *def,
                      unsigned num_components, const char *name);
void nir_ssa_def_rewrite_uses(nir_ssa_def *def, nir_src new_src);
void nir_ssa_def_rewrite_uses_after(nir_ssa_def *def, nir_src new_src,
                                    nir_instr *after_me);

/* visits basic blocks in source-code order */
typedef bool (*nir_foreach_block_cb)(nir_block *block, void *state);
bool nir_foreach_block(nir_function_impl *impl, nir_foreach_block_cb cb,
                       void *state);
bool nir_foreach_block_reverse(nir_function_impl *impl, nir_foreach_block_cb cb,
                               void *state);
bool nir_foreach_block_in_cf_node(nir_cf_node *node, nir_foreach_block_cb cb,
                                  void *state);

/* If the following CF node is an if, this function returns that if.
 * Otherwise, it returns NULL.
 */
nir_if *nir_block_get_following_if(nir_block *block);

nir_loop *nir_block_get_following_loop(nir_block *block);

void nir_index_local_regs(nir_function_impl *impl);
void nir_index_global_regs(nir_shader *shader);
void nir_index_ssa_defs(nir_function_impl *impl);
unsigned nir_index_instrs(nir_function_impl *impl);

void nir_index_blocks(nir_function_impl *impl);

void nir_print_shader(nir_shader *shader, FILE *fp);
void nir_print_instr(const nir_instr *instr, FILE *fp);

<<<<<<< HEAD
nir_shader *nir_shader_clone(void *mem_ctx, const nir_shader *s);
nir_function_impl *nir_function_impl_clone(const nir_function_impl *impl);
nir_constant *nir_constant_clone(const nir_constant *c, nir_variable *var);
=======
nir_shader * nir_shader_clone(void *mem_ctx, const nir_shader *s);
nir_function_impl *nir_function_impl_clone(const nir_function_impl *fi);
>>>>>>> e103b52a

#ifdef DEBUG
void nir_validate_shader(nir_shader *shader);
void nir_metadata_set_validation_flag(nir_shader *shader);
void nir_metadata_check_validation_flag(nir_shader *shader);

#include "util/debug.h"
static inline bool
should_clone_nir(void)
{
   static int should_clone = -1;
   if (should_clone < 0)
      should_clone = env_var_as_boolean("NIR_TEST_CLONE", false);

   return should_clone;
}
#else
static inline void nir_validate_shader(nir_shader *shader) { (void) shader; }
static inline void nir_metadata_set_validation_flag(nir_shader *shader) { (void) shader; }
static inline void nir_metadata_check_validation_flag(nir_shader *shader) { (void) shader; }
static inline bool should_clone_nir(void) { return false; }
#endif /* DEBUG */

#define _PASS(nir, do_pass) do {                                     \
   do_pass                                                           \
   nir_validate_shader(nir);                                         \
   if (should_clone_nir()) {                                         \
      nir_shader *clone = nir_shader_clone(ralloc_parent(nir), nir); \
      ralloc_free(nir);                                              \
      nir = clone;                                                   \
   }                                                                 \
} while (0)

#define NIR_PASS(progress, nir, pass, ...) _PASS(nir,                \
   nir_metadata_set_validation_flag(nir);                            \
   if (pass(nir, ##__VA_ARGS__)) {                                   \
      progress = true;                                               \
      nir_metadata_check_validation_flag(nir);                       \
   }                                                                 \
)

#define NIR_PASS_V(nir, pass, ...) _PASS(nir,                        \
   pass(nir, ##__VA_ARGS__);                                         \
)

void nir_calc_dominance_impl(nir_function_impl *impl);
void nir_calc_dominance(nir_shader *shader);

nir_block *nir_dominance_lca(nir_block *b1, nir_block *b2);
bool nir_block_dominates(nir_block *parent, nir_block *child);

void nir_dump_dom_tree_impl(nir_function_impl *impl, FILE *fp);
void nir_dump_dom_tree(nir_shader *shader, FILE *fp);

void nir_dump_dom_frontier_impl(nir_function_impl *impl, FILE *fp);
void nir_dump_dom_frontier(nir_shader *shader, FILE *fp);

void nir_dump_cfg_impl(nir_function_impl *impl, FILE *fp);
void nir_dump_cfg(nir_shader *shader, FILE *fp);

int nir_gs_count_vertices(const nir_shader *shader);

bool nir_split_var_copies(nir_shader *shader);

bool nir_lower_returns_impl(nir_function_impl *impl);
bool nir_lower_returns(nir_shader *shader);

bool nir_inline_functions(nir_shader *shader);

void nir_lower_var_copy_instr(nir_intrinsic_instr *copy, void *mem_ctx);
void nir_lower_var_copies(nir_shader *shader);

bool nir_lower_global_vars_to_local(nir_shader *shader);

bool nir_lower_indirect_derefs(nir_shader *shader, uint32_t mode_mask);

bool nir_lower_locals_to_regs(nir_shader *shader);

void nir_lower_outputs_to_temporaries(nir_shader *shader,
                                      nir_function *entrypoint);

void nir_shader_gather_info(nir_shader *shader, nir_function_impl *entrypoint);

void nir_assign_var_locations(struct exec_list *var_list,
                              unsigned *size,
                              int (*type_size)(const struct glsl_type *));

void nir_lower_io(nir_shader *shader,
                  nir_variable_mode mode,
                  int (*type_size)(const struct glsl_type *));
nir_src *nir_get_io_offset_src(nir_intrinsic_instr *instr);
nir_src *nir_get_io_vertex_index_src(nir_intrinsic_instr *instr);

void nir_lower_vars_to_ssa(nir_shader *shader);

bool nir_remove_dead_variables(nir_shader *shader, nir_variable_mode mode);

void nir_move_vec_src_uses_to_dest(nir_shader *shader);
bool nir_lower_vec_to_movs(nir_shader *shader);
void nir_lower_alu_to_scalar(nir_shader *shader);
void nir_lower_load_const_to_scalar(nir_shader *shader);

void nir_lower_phis_to_scalar(nir_shader *shader);

void nir_lower_samplers(nir_shader *shader,
                        const struct gl_shader_program *shader_program);

bool nir_lower_system_values(nir_shader *shader);

typedef struct nir_lower_tex_options {
   /**
    * bitmask of (1 << GLSL_SAMPLER_DIM_x) to control for which
    * sampler types a texture projector is lowered.
    */
   unsigned lower_txp;

   /**
    * If true, lower rect textures to 2D, using txs to fetch the
    * texture dimensions and dividing the texture coords by the
    * texture dims to normalize.
    */
   bool lower_rect;

   /**
    * To emulate certain texture wrap modes, this can be used
    * to saturate the specified tex coord to [0.0, 1.0].  The
    * bits are according to sampler #, ie. if, for example:
    *
    *   (conf->saturate_s & (1 << n))
    *
    * is true, then the s coord for sampler n is saturated.
    *
    * Note that clamping must happen *after* projector lowering
    * so any projected texture sample instruction with a clamped
    * coordinate gets automatically lowered, regardless of the
    * 'lower_txp' setting.
    */
   unsigned saturate_s;
   unsigned saturate_t;
   unsigned saturate_r;

   /* Bitmask of textures that need swizzling.
    *
    * If (swizzle_result & (1 << texture_index)), then the swizzle in
    * swizzles[texture_index] is applied to the result of the texturing
    * operation.
    */
   unsigned swizzle_result;

   /* A swizzle for each texture.  Values 0-3 represent x, y, z, or w swizzles
    * while 4 and 5 represent 0 and 1 respectively.
    */
   uint8_t swizzles[32][4];
} nir_lower_tex_options;

bool nir_lower_tex(nir_shader *shader,
                   const nir_lower_tex_options *options);

void nir_lower_idiv(nir_shader *shader);

void nir_lower_clip_vs(nir_shader *shader, unsigned ucp_enables);
void nir_lower_clip_fs(nir_shader *shader, unsigned ucp_enables);

void nir_lower_two_sided_color(nir_shader *shader);

void nir_lower_atomics(nir_shader *shader,
                       const struct gl_shader_program *shader_program);
void nir_lower_to_source_mods(nir_shader *shader);

bool nir_lower_gs_intrinsics(nir_shader *shader);

bool nir_normalize_cubemap_coords(nir_shader *shader);

void nir_live_ssa_defs_impl(nir_function_impl *impl);
bool nir_ssa_defs_interfere(nir_ssa_def *a, nir_ssa_def *b);

void nir_convert_to_ssa_impl(nir_function_impl *impl);
void nir_convert_to_ssa(nir_shader *shader);

bool nir_repair_ssa_impl(nir_function_impl *impl);
bool nir_repair_ssa(nir_shader *shader);

/* If phi_webs_only is true, only convert SSA values involved in phi nodes to
 * registers.  If false, convert all values (even those not involved in a phi
 * node) to registers.
 */
void nir_convert_from_ssa(nir_shader *shader, bool phi_webs_only);

bool nir_opt_algebraic(nir_shader *shader);
bool nir_opt_algebraic_late(nir_shader *shader);
bool nir_opt_constant_folding(nir_shader *shader);

bool nir_opt_global_to_local(nir_shader *shader);

bool nir_copy_prop(nir_shader *shader);

bool nir_opt_cse(nir_shader *shader);

bool nir_opt_dce(nir_shader *shader);

bool nir_opt_dead_cf(nir_shader *shader);

void nir_opt_gcm(nir_shader *shader);

bool nir_opt_peephole_select(nir_shader *shader);

bool nir_opt_remove_phis(nir_shader *shader);

bool nir_opt_undef(nir_shader *shader);

void nir_sweep(nir_shader *shader);

nir_intrinsic_op nir_intrinsic_from_system_value(gl_system_value val);
gl_system_value nir_system_value_from_intrinsic(nir_intrinsic_op intrin);

#ifdef __cplusplus
} /* extern "C" */
#endif<|MERGE_RESOLUTION|>--- conflicted
+++ resolved
@@ -88,10 +88,7 @@
    nir_var_local,
    nir_var_uniform,
    nir_var_shader_storage,
-<<<<<<< HEAD
    nir_var_shared,
-=======
->>>>>>> e103b52a
    nir_var_system_value,
    nir_var_param,
 } nir_variable_mode;
@@ -341,19 +338,15 @@
 #define nir_foreach_variable(var, var_list) \
    foreach_list_typed(nir_variable, var, node, var_list)
 
-<<<<<<< HEAD
 #define nir_foreach_variable_safe(var, var_list) \
    foreach_list_typed_safe(nir_variable, var, node, var_list)
 
-=======
->>>>>>> e103b52a
 static inline bool
 nir_variable_is_global(const nir_variable *var)
 {
    return var->data.mode != nir_var_local && var->data.mode != nir_var_param;
 }
 
-<<<<<<< HEAD
 /**
  * Returns the bits in the inputs_read, outputs_written, or
  * system_values_read bitfield corresponding to this variable.
@@ -382,8 +375,6 @@
    return ((1ull << slots) - 1) << var->data.location;
 }
 
-=======
->>>>>>> e103b52a
 typedef struct nir_register {
    struct exec_node node;
 
@@ -2103,14 +2094,9 @@
 void nir_print_shader(nir_shader *shader, FILE *fp);
 void nir_print_instr(const nir_instr *instr, FILE *fp);
 
-<<<<<<< HEAD
-nir_shader *nir_shader_clone(void *mem_ctx, const nir_shader *s);
-nir_function_impl *nir_function_impl_clone(const nir_function_impl *impl);
-nir_constant *nir_constant_clone(const nir_constant *c, nir_variable *var);
-=======
 nir_shader * nir_shader_clone(void *mem_ctx, const nir_shader *s);
 nir_function_impl *nir_function_impl_clone(const nir_function_impl *fi);
->>>>>>> e103b52a
+nir_constant *nir_constant_clone(const nir_constant *c, nir_variable *var);
 
 #ifdef DEBUG
 void nir_validate_shader(nir_shader *shader);
