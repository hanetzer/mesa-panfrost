--- conflicted
+++ resolved
@@ -97,15 +97,13 @@
    /* Rasterizer state. */
    void *rs_state;
 
-<<<<<<< HEAD
    struct pipe_sampler_view *sampler_view;
-=======
+
    /* Viewport state. */
    struct pipe_viewport_state viewport;
 
    /* Clip state. */
    struct pipe_clip_state clip;
->>>>>>> 9b348d0e
 };
 
 struct blitter_context *util_blitter_create(struct pipe_context *pipe)
@@ -675,12 +673,8 @@
    pipe->bind_vs_state(pipe, ctx->vs_tex);
    pipe->bind_fragment_sampler_states(pipe, 1,
       blitter_get_sampler_state(ctx, src->level));
-<<<<<<< HEAD
+   pipe->bind_vertex_elements_state(pipe, ctx->velem_state);
    pipe->set_fragment_sampler_views(pipe, 1, &view);
-=======
-   pipe->bind_vertex_elements_state(pipe, ctx->velem_state);
-   pipe->set_fragment_sampler_textures(pipe, 1, &src->texture);
->>>>>>> 9b348d0e
    pipe->set_framebuffer_state(pipe, &fb_state);
 
    /* set texture coordinates */
