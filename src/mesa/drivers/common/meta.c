--- conflicted
+++ resolved
@@ -303,47 +303,10 @@
 void
 _mesa_meta_free(GLcontext *ctx)
 {
-<<<<<<< HEAD
-   struct gl_meta_state *meta = ctx->Meta;
-
-   if (_mesa_get_current_context()) {
-      /* if there's no current context, these textures, buffers, etc should
-       * still get freed by _mesa_free_context_data().
-       */
-
-      /* the temporary texture */
-      _mesa_DeleteTextures(1, &meta->TempTex.TexObj);
-
-      /* glBlitFramebuffer */
-      _mesa_DeleteBuffersARB(1, & meta->Blit.VBO);
-      _mesa_DeleteVertexArraysAPPLE(1, &meta->Blit.ArrayObj);
-      _mesa_DeletePrograms(1, &meta->Blit.DepthFP);
-
-      /* glClear */
-      _mesa_DeleteBuffersARB(1, & meta->Clear.VBO);
-      _mesa_DeleteVertexArraysAPPLE(1, &meta->Clear.ArrayObj);
-
-      /* glCopyPixels */
-      _mesa_DeleteBuffersARB(1, & meta->CopyPix.VBO);
-      _mesa_DeleteVertexArraysAPPLE(1, &meta->CopyPix.ArrayObj);
-
-      /* glDrawPixels */
-      _mesa_DeleteVertexArraysAPPLE(1, &meta->DrawPix.ArrayObj);
-      _mesa_DeletePrograms(1, &meta->DrawPix.DepthFP);
-      _mesa_DeletePrograms(1, &meta->DrawPix.StencilFP);
-
-      /* glBitmap */
-      _mesa_DeleteBuffersARB(1, & meta->Bitmap.VBO);
-      _mesa_DeleteVertexArraysAPPLE(1, &meta->Bitmap.ArrayObj);
-      _mesa_DeleteTextures(1, &meta->Bitmap.Tex.TexObj);
-   }
-
-=======
    /* Note: Any textures, VBOs, etc, that we allocate should get
     * freed by the normal context destruction code.  But this would be
     * the place to free other meta data someday.
     */
->>>>>>> f7fb30f0
    _mesa_free(ctx->Meta);
    ctx->Meta = NULL;
 }
